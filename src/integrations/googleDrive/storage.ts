import { googleDriveConfig } from '@/config/googleDrive';
import { supabase } from '@/integrations/supabase/client';

export interface DriveFileMetadata {
  id: string;
  name?: string;
  size?: string | number;
  webViewLink?: string | null;
  webContentLink?: string | null;
  appProperties?: Record<string, string> | null;
}

interface UploadOptions {
  file: File;
  clientId: string;
  clientName?: string;
  sanitizedName: string;
  hash: string;
  onProgress?: (progress: number) => void;
  onCreateRequest?: (xhr: XMLHttpRequest) => void;
}

interface UploadResult extends DriveFileMetadata {
  size: number;
}

interface TokenCache {
  token: string;
  expiresAt: number;
}

const DRIVE_API_BASE = 'https://www.googleapis.com/drive/v3/files';
const DRIVE_UPLOAD_ENDPOINT = 'https://www.googleapis.com/upload/drive/v3/files';

let tokenCache: TokenCache | null = null;
let pendingTokenPromise: Promise<string> | null = null;

async function fetchServiceAccountToken(): Promise<{ access_token: string; expires_in: number }> {
  const { data, error } = await supabase.functions.invoke(googleDriveConfig.serviceAccountTokenFunction, {
    method: 'POST',
  });

  if (error) {
    throw error;
  }

  if (!data || typeof data.access_token !== 'string') {
    throw new Error('Resposta inválida ao solicitar token do Google Drive');
  }

  return {
    access_token: data.access_token,
    expires_in: Number(data.expires_in ?? 3600),
  };
}

export async function getDriveAccessToken(forceRefresh = false): Promise<string> {
  const now = Date.now();
  if (!forceRefresh && tokenCache && tokenCache.expiresAt - 60_000 > now) {
    return tokenCache.token;
  }

  if (pendingTokenPromise) {
    return pendingTokenPromise;
  }

  pendingTokenPromise = (async () => {
    const response = await fetchServiceAccountToken();
    const expiresAt = Date.now() + response.expires_in * 1000;
    tokenCache = { token: response.access_token, expiresAt };
    pendingTokenPromise = null;
    return response.access_token;
  })().catch((error) => {
    pendingTokenPromise = null;
    throw error;
  });

  return pendingTokenPromise;
}

function buildMultipartRequestBody(file: File, metadata: Record<string, unknown>): { body: Blob; contentType: string } {
  const boundary = `-------314159${Math.random().toString(16).slice(2)}`;
  const delimiter = `\r\n--${boundary}\r\n`;
  const closeDelimiter = `\r\n--${boundary}--`;

  const metadataPart = `Content-Type: application/json; charset=UTF-8\r\n\r\n${JSON.stringify(metadata)}`;
  const fileHeader = `Content-Type: ${file.type || 'application/octet-stream'}\r\n\r\n`;

  const body = new Blob([
    delimiter,
    metadataPart,
    delimiter,
    fileHeader,
    file,
    closeDelimiter,
  ], { type: `multipart/related; boundary=${boundary}` });

  return {
    body,
    contentType: `multipart/related; boundary=${boundary}`,
  };
}

function escapeForDriveQuery(value: string): string {
  return value.replace(/\\/g, '\\\\').replace(/'/g, "\\'");
}

interface DriveErrorDetail {
  message?: string;
  reason?: string;
}

function parseDriveErrorPayload(payload: unknown): DriveErrorDetail[] {
  if (payload === null || payload === undefined) {
    return [];
  }

  if (typeof payload !== 'object') {
    if (typeof payload === 'string' && payload.trim().length > 0) {
      return [{ message: payload }];
    }
    return [];
  }

  const errorPayload = payload as {
    error?: { message?: string; errors?: Array<{ message?: string; reason?: string }> };
    message?: string;
  };

  const messages: DriveErrorDetail[] = [];

  if (Array.isArray(errorPayload.error?.errors)) {
    for (const error of errorPayload.error.errors) {
      messages.push({ message: error?.message, reason: error?.reason });
    }
  }

  if (errorPayload.error?.message) {
    messages.push({ message: errorPayload.error.message });
  }

  if (errorPayload.message) {
    messages.push({ message: errorPayload.message });
  }

  return messages;
}

function isSharedDriveAccessError(errors: DriveErrorDetail[]): boolean {
  return errors.some((error) =>
    (error.message ?? '').toLowerCase().includes('service accounts do not have access to shared drives'),
  );
}

const SHARED_DRIVE_GUIDE_URL =
  'https://developers.google.com/workspace/drive/api/guides/service-accounts#shared-drives';

function buildSharedDriveAccessErrorMessage(): string {
  return [
    'Não foi possível enviar o documento: a conta de serviço configurada não possui acesso à unidade compartilhada do Google Drive informada.',
    'Compartilhe a unidade com a conta de serviço e conceda permissão de Gerente ou configure OAuth delegation conforme a documentação oficial:',
    SHARED_DRIVE_GUIDE_URL,
  ].join(' ');
}

function formatDriveErrorMessage(baseMessage: string, payload: unknown): string {
  const driveErrors = parseDriveErrorPayload(payload);

  if (isSharedDriveAccessError(driveErrors)) {
    return buildSharedDriveAccessErrorMessage();
  }

  const detailedMessage = driveErrors.find((error) => Boolean(error.message))?.message;
  return detailedMessage ? `${baseMessage} - ${detailedMessage}` : baseMessage;
}

function parseDriveErrorFromText(text: string): unknown {
  if (!text) {
    return undefined;
  }

  try {
    return JSON.parse(text);
  } catch (error) {
    return text;
  }
}

async function ensureClientFolder(
  token: string,
  clientId: string,
  clientName?: string,
): Promise<string | undefined> {
  if (!googleDriveConfig.rootFolderId) {
    return undefined;
  }

  const folderName = clientName?.trim() || clientId;
  const escapedFolderName = escapeForDriveQuery(folderName);
  const searchQueries = [
    `appProperties has { key='clientId' and value='${escapeForDriveQuery(clientId)}' } and mimeType='application/vnd.google-apps.folder' and trashed=false and '${googleDriveConfig.rootFolderId}' in parents`,
  ];

  if (clientName && clientName.trim().length > 0) {
    searchQueries.push(
      `name='${escapedFolderName}' and mimeType='application/vnd.google-apps.folder' and trashed=false and '${googleDriveConfig.rootFolderId}' in parents`,
    );
  }

  // Fallback to previous behaviour to avoid duplicating folders that were created with the client ID
  searchQueries.push(
    `name='${escapeForDriveQuery(clientId)}' and mimeType='application/vnd.google-apps.folder' and trashed=false and '${googleDriveConfig.rootFolderId}' in parents`,
  );

  for (const query of searchQueries) {
    const searchParams = new URLSearchParams({
      q: query,
      fields: 'files(id,name)',
      pageSize: '1',
      includeItemsFromAllDrives: 'true',
      supportsAllDrives: 'true',
    });

    const searchResponse = await fetch(`${DRIVE_API_BASE}?${searchParams.toString()}`, {
      headers: {
        Authorization: `Bearer ${token}`,
      },
    });

    if (!searchResponse.ok) {
      const errorPayload = parseDriveErrorFromText(await searchResponse.text());
      throw new Error(
        formatDriveErrorMessage('Não foi possível localizar pasta do cliente no Google Drive', errorPayload),
      );
    }

    const searchData = await searchResponse.json();
    const existingFolder = searchData?.files?.[0];
    if (existingFolder?.id) {
      if (existingFolder.name !== folderName) {
        const updateParams = new URLSearchParams({
          supportsAllDrives: 'true',
          fields: 'id,name',
        });

        const updateResponse = await fetch(`${DRIVE_API_BASE}/${existingFolder.id}?${updateParams.toString()}`, {
          method: 'PATCH',
          headers: {
            Authorization: `Bearer ${token}`,
            'Content-Type': 'application/json; charset=UTF-8',
          },
          body: JSON.stringify({
            name: folderName,
            appProperties: { clientId },
          }),
        });

        if (!updateResponse.ok) {
          const errorPayload = parseDriveErrorFromText(await updateResponse.text());
          throw new Error(
            formatDriveErrorMessage('Não foi possível atualizar pasta do cliente no Google Drive', errorPayload),
          );
        }
      } else {
        // Atualiza appProperties caso não esteja configurado
        await fetch(`${DRIVE_API_BASE}/${existingFolder.id}?supportsAllDrives=true&fields=id`, {
          method: 'PATCH',
          headers: {
            Authorization: `Bearer ${token}`,
            'Content-Type': 'application/json; charset=UTF-8',
          },
          body: JSON.stringify({
            appProperties: { clientId },
          }),
        }).catch(() => {
          // Silenciar erros ao tentar atualizar propriedades quando não é necessário
        });
      }

      return existingFolder.id as string;
    }
  }

  const createParams = new URLSearchParams({
    fields: 'id,name',
    supportsAllDrives: 'true',
  });

  const createResponse = await fetch(`${DRIVE_API_BASE}?${createParams.toString()}`, {
    method: 'POST',
    headers: {
      Authorization: `Bearer ${token}`,
      'Content-Type': 'application/json; charset=UTF-8',
    },
    body: JSON.stringify({
      name: folderName,
      mimeType: 'application/vnd.google-apps.folder',
      parents: [googleDriveConfig.rootFolderId],
      appProperties: { clientId },
    }),
  });

  if (!createResponse.ok) {
    const errorPayload = parseDriveErrorFromText(await createResponse.text());
    throw new Error(
      formatDriveErrorMessage('Não foi possível criar pasta do cliente no Google Drive', errorPayload),
    );
  }

  const createdData = await createResponse.json();
  return createdData?.id as string | undefined;
}

export async function uploadFileToDrive(options: UploadOptions): Promise<UploadResult> {
  const { file, clientId, clientName, sanitizedName, hash, onProgress, onCreateRequest } = options;
  const token = await getDriveAccessToken();
  const folderId = await ensureClientFolder(token, clientId, clientName);

  const metadata: Record<string, unknown> = {
    name: sanitizedName,
    mimeType: file.type || 'application/octet-stream',
    appProperties: {
      clientId,
      sha256: hash,
    },
  };

  if (folderId) {
    metadata.parents = [folderId];
  } else if (googleDriveConfig.rootFolderId) {
    metadata.parents = [googleDriveConfig.rootFolderId];
  }

  const { body, contentType } = buildMultipartRequestBody(file, metadata);

  const uploadParams = new URLSearchParams({
    uploadType: 'multipart',
    fields: 'id,name,size,webViewLink,webContentLink,appProperties',
    supportsAllDrives: 'true',
  });
<<<<<<< HEAD

  const buildErrorMessage = (xhr: XMLHttpRequest) => {
    const statusText = xhr.statusText || `${xhr.status}`;
    const baseMessage = `Falha ao enviar arquivo para o Google Drive: ${statusText}`;

    const responsePayload = (() => {
      if (xhr.response && typeof xhr.response === 'object') {
        return xhr.response;
      }

      if (xhr.responseText) {
        return parseDriveErrorFromText(xhr.responseText);
      }

      return undefined;
    })();

    return formatDriveErrorMessage(baseMessage, responsePayload);
  };

  const attemptUpload = async (authToken: string, isRetry = false): Promise<UploadResult> => {
    return new Promise<UploadResult>((resolve, reject) => {
      const xhr = new XMLHttpRequest();

      if (onCreateRequest) {
        onCreateRequest(xhr);
      }

      xhr.open('POST', `${DRIVE_UPLOAD_ENDPOINT}?${uploadParams.toString()}`, true);
      xhr.responseType = 'json';
      xhr.setRequestHeader('Authorization', `Bearer ${authToken}`);
      xhr.setRequestHeader('Content-Type', contentType);

=======

  const buildErrorMessage = (xhr: XMLHttpRequest) => {
    const statusText = xhr.statusText || `${xhr.status}`;
    let details = '';
    try {
      const response = xhr.response ?? (xhr.responseText ? JSON.parse(xhr.responseText) : null);
      if (response && typeof response === 'object') {
        const message = (response as { error?: { message?: string }; message?: string }).error?.message
          ?? (response as { message?: string }).message;
        if (message) {
          details = ` - ${message}`;
        }
      }
    } catch (error) {
      // Ignorar erro ao parsear resposta
    }
    return `Falha ao enviar arquivo para o Google Drive: ${statusText}${details}`;
  };

  const attemptUpload = async (authToken: string, isRetry = false): Promise<UploadResult> => {
    return new Promise<UploadResult>((resolve, reject) => {
      const xhr = new XMLHttpRequest();

      if (onCreateRequest) {
        onCreateRequest(xhr);
      }

      xhr.open('POST', `${DRIVE_UPLOAD_ENDPOINT}?${uploadParams.toString()}`, true);
      xhr.responseType = 'json';
      xhr.setRequestHeader('Authorization', `Bearer ${authToken}`);
      xhr.setRequestHeader('Content-Type', contentType);

>>>>>>> fcd765b6
      xhr.upload.onprogress = (event) => {
        if (event.lengthComputable && onProgress) {
          const progress = Math.round((event.loaded / event.total) * 100);
          onProgress(progress);
        }
      };

      xhr.onload = () => {
        if (xhr.status >= 200 && xhr.status < 300) {
          const response = xhr.response as DriveFileMetadata;
          resolve({
            id: response.id,
            name: response.name,
            size: Number(response.size ?? file.size),
            webViewLink: response.webViewLink,
            webContentLink: response.webContentLink,
            appProperties: response.appProperties ?? null,
          });
          return;
        }

        if (!isRetry && (xhr.status === 401 || xhr.status === 403)) {
          void (async () => {
            try {
              const refreshedToken = await getDriveAccessToken(true);
              const retryResult = await attemptUpload(refreshedToken, true);
              resolve(retryResult);
            } catch (retryError) {
              if (retryError instanceof Error) {
                reject(retryError);
              } else {
                reject(new Error('Falha ao renovar token do Google Drive'));
              }
            }
          })();
          return;
        }

        reject(new Error(buildErrorMessage(xhr)));
      };

      xhr.onerror = () => {
        reject(new Error('Erro de rede durante upload para o Google Drive'));
      };

      xhr.send(body);
    });
  };

  return attemptUpload(token);
}

export async function getDriveFileMetadata(fileId: string): Promise<DriveFileMetadata | null> {
  const token = await getDriveAccessToken();
  const metadataParams = new URLSearchParams({
    fields: 'id,name,size,webViewLink,webContentLink,appProperties',
    supportsAllDrives: 'true',
  });

  const response = await fetch(`${DRIVE_API_BASE}/${fileId}?${metadataParams.toString()}`, {
    headers: {
      Authorization: `Bearer ${token}`,
    },
  });

  if (response.status === 404) {
    return null;
  }

  if (!response.ok) {
    const errorPayload = parseDriveErrorFromText(await response.text());
    throw new Error(
      formatDriveErrorMessage('Não foi possível obter metadados do Google Drive', errorPayload),
    );
  }

  const data = await response.json();
  return {
    id: data.id,
    name: data.name,
    size: data.size,
    webViewLink: data.webViewLink,
    webContentLink: data.webContentLink,
    appProperties: data.appProperties ?? null,
  };
}

export async function downloadDriveFile(fileId: string): Promise<Blob> {
  const token = await getDriveAccessToken();
  const downloadParams = new URLSearchParams({
    alt: 'media',
    supportsAllDrives: 'true',
  });

  const response = await fetch(`${DRIVE_API_BASE}/${fileId}?${downloadParams.toString()}`, {
    headers: {
      Authorization: `Bearer ${token}`,
    },
  });

  if (!response.ok) {
    const errorPayload = parseDriveErrorFromText(await response.text());
    throw new Error(
      formatDriveErrorMessage('Não foi possível baixar o arquivo do Google Drive', errorPayload),
    );
  }

  return await response.blob();
}

export async function deleteDriveFile(fileId: string): Promise<void> {
  const token = await getDriveAccessToken();
  const deleteParams = new URLSearchParams({
    supportsAllDrives: 'true',
  });

  const response = await fetch(`${DRIVE_API_BASE}/${fileId}?${deleteParams.toString()}`, {
    method: 'DELETE',
    headers: {
      Authorization: `Bearer ${token}`,
    },
  });

  if (response.status === 404) {
    return;
  }

  if (!response.ok) {
    const errorPayload = parseDriveErrorFromText(await response.text());
    throw new Error(
      formatDriveErrorMessage('Não foi possível remover o arquivo do Google Drive', errorPayload),
    );
  }
}<|MERGE_RESOLUTION|>--- conflicted
+++ resolved
@@ -338,41 +338,7 @@
     fields: 'id,name,size,webViewLink,webContentLink,appProperties',
     supportsAllDrives: 'true',
   });
-<<<<<<< HEAD
-
-  const buildErrorMessage = (xhr: XMLHttpRequest) => {
-    const statusText = xhr.statusText || `${xhr.status}`;
-    const baseMessage = `Falha ao enviar arquivo para o Google Drive: ${statusText}`;
-
-    const responsePayload = (() => {
-      if (xhr.response && typeof xhr.response === 'object') {
-        return xhr.response;
-      }
-
-      if (xhr.responseText) {
-        return parseDriveErrorFromText(xhr.responseText);
-      }
-
-      return undefined;
-    })();
-
-    return formatDriveErrorMessage(baseMessage, responsePayload);
-  };
-
-  const attemptUpload = async (authToken: string, isRetry = false): Promise<UploadResult> => {
-    return new Promise<UploadResult>((resolve, reject) => {
-      const xhr = new XMLHttpRequest();
-
-      if (onCreateRequest) {
-        onCreateRequest(xhr);
-      }
-
-      xhr.open('POST', `${DRIVE_UPLOAD_ENDPOINT}?${uploadParams.toString()}`, true);
-      xhr.responseType = 'json';
-      xhr.setRequestHeader('Authorization', `Bearer ${authToken}`);
-      xhr.setRequestHeader('Content-Type', contentType);
-
-=======
+
 
   const buildErrorMessage = (xhr: XMLHttpRequest) => {
     const statusText = xhr.statusText || `${xhr.status}`;
@@ -405,7 +371,7 @@
       xhr.setRequestHeader('Authorization', `Bearer ${authToken}`);
       xhr.setRequestHeader('Content-Type', contentType);
 
->>>>>>> fcd765b6
+
       xhr.upload.onprogress = (event) => {
         if (event.lengthComputable && onProgress) {
           const progress = Math.round((event.loaded / event.total) * 100);
