--- conflicted
+++ resolved
@@ -1281,8 +1281,7 @@
                       clientName={selectedContact?.name}
                     />
 
-<<<<<<< HEAD
-=======
+
                     <AudioRecorder
                       onRecordingComplete={(file) => {
                         setPendingAttachments((prev) => [...prev, file]);
@@ -1291,7 +1290,7 @@
                       clientId={selectedContact?.id}
                       clientName={selectedContact?.name}
                     />
->>>>>>> 12871594
+
                   </div>
 
                   {pendingAttachments.length > 0 && (
