import { useState, useEffect, useMemo } from "react";
import { useParams } from "react-router-dom";
import { Card, CardContent, CardHeader, CardTitle } from "@/components/ui/card";
import { Badge } from "@/components/ui/badge";
import { Tabs, TabsContent, TabsList, TabsTrigger } from "@/components/ui/tabs";
import { Table, TableBody, TableCell, TableHead, TableHeader, TableRow } from "@/components/ui/table";
import { 
  DollarSign,
  CreditCard,
  TrendingUp,
  Calendar,
  AlertCircle,
  ArrowLeft,
  ChevronDown
} from "lucide-react";
import { Collapsible, CollapsibleContent, CollapsibleTrigger } from "@/components/ui/collapsible";

import { format } from "date-fns";
import { ptBR } from "date-fns/locale";
import { supabase } from "@/integrations/supabase/client";
import { useClients } from "@/hooks/useClients";
import { Button } from "@/components/ui/button";
import { useNavigate } from "react-router-dom";
import { PaymentLinkGenerator } from "@/components/payments/PaymentLinkGenerator";
import { PaymentLinksTable } from "@/components/payments/PaymentLinksTable";
<<<<<<< HEAD
import { isMissingTableError } from "@/lib/supabaseErrors";
=======
>>>>>>> dadf40f2
interface ClientFinancialData {
  client_id: string;
  client_name: string;
  total_receivables: number;
  paid_receivables: number;
  pending_receivables: number;
  overdue_receivables: number;
  total_installments: number;
  pending_installments: number;
  transactions: Array<{
    id: string;
    description: string;
    amount: number;
    transaction_date: string;
    status: string;
    transaction_category: string;
    transaction_type: string;
    recurrence_type?: string | null;
    created_at: string;
    client_id?: string;
  }>;
  installments: Array<{
    id: string;
    installment_number: number;
    total_installments: number;
    amount: number;
    due_date: string;
    status: string;
    payment_date?: string;
    client_id?: string;
  }>;
}

interface PaymentLinkRecord {
  id: string;
  link_token: string;
  description: string;
  amount: number;
  status: 'active' | 'expired' | 'completed' | 'cancelled';
  expires_at: string;
  created_at: string;
  accessed_at: string | null;
  paid_at: string | null;
  checkout_url: string | null;
  stripe_checkout_session_id: string | null;
}

interface PaymentTransactionRecord {
  id: string;
  client_id: string;
  payment_link_id: string | null;
  client_financial_id: string | null;
  installment_id: string | null;
  stripe_payment_id: string | null;
  stripe_session_id: string | null;
  amount: number;
  status: 'pending' | 'processing' | 'succeeded' | 'failed' | 'cancelled';
  payment_method: string | null;
  payment_date: string | null;
  created_at: string;
  error_message: string | null;
}

<<<<<<< HEAD
=======


>>>>>>> dadf40f2
export default function ClientFinancialDetail() {
  const { clientId } = useParams<{ clientId: string }>();
  const { clients } = useClients();
  const navigate = useNavigate();
  const [clientFinancialData, setClientFinancialData] = useState<ClientFinancialData | null>(null);
  const [loading, setLoading] = useState(true);
  const [openTransactionGroups, setOpenTransactionGroups] = useState<Record<string, boolean>>({});
  const [paymentLinks, setPaymentLinks] = useState<PaymentLinkRecord[]>([]);
  const [paymentTransactions, setPaymentTransactions] = useState<PaymentTransactionRecord[]>([]);

  const loadClientFinancialData = async (clientId: string) => {
    setLoading(true);
    try {
      // Buscar transações do cliente
      const { data: transactions, error: transactionsError } = await supabase
        .from('client_financials')
        .select('*')
        .eq('client_id', clientId)
        .order('transaction_date', { ascending: false });

      if (transactionsError) throw transactionsError;

      // Buscar parcelas do cliente
      const { data: installments, error: installmentsError } = await supabase
        .from('payment_installments')
        .select('*')
        .eq('client_id', clientId)
        .order('due_date', { ascending: true });

      if (installmentsError) throw installmentsError;

      const { data: linksData, error: linksError } = await supabase
        .from('payment_links')
        .select('*')
        .eq('client_id', clientId)
        .order('created_at', { ascending: false });

<<<<<<< HEAD
      let resolvedPaymentLinks: PaymentLinkRecord[] = [];
      if (linksError) {
        if (isMissingTableError(linksError)) {
          console.warn('Tabela payment_links não encontrada. Recursos de pagamento online serão ignorados.');
        } else {
          throw linksError;
        }
      } else {
        resolvedPaymentLinks = (linksData ?? []) as PaymentLinkRecord[];
      }
=======

      if (linksError) throw linksError;

>>>>>>> dadf40f2

      const { data: paymentTransactionsData, error: paymentTransactionsError } = await supabase
        .from('payment_transactions')
        .select('*')
        .eq('client_id', clientId)
        .order('created_at', { ascending: false });

<<<<<<< HEAD
      let resolvedPaymentTransactions: PaymentTransactionRecord[] = [];
      if (paymentTransactionsError) {
        if (isMissingTableError(paymentTransactionsError)) {
          console.warn('Tabela payment_transactions não encontrada. Recursos de pagamento online serão ignorados.');
        } else {
          throw paymentTransactionsError;
        }
      } else {
        resolvedPaymentTransactions = (paymentTransactionsData ?? []) as PaymentTransactionRecord[];
      }
=======

      if (paymentTransactionsError) throw paymentTransactionsError;
>>>>>>> dadf40f2

      // Buscar nome do cliente
      const client = clients.find(c => c.id === clientId);
      const clientName = client?.name || 'Cliente não encontrado';

      // Calcular totais
      const receivableTransactions = transactions?.filter(t => t.transaction_category === 'receivable') || [];
      
      const total_receivables = receivableTransactions.reduce((acc, t) => acc + t.amount, 0);
      const paid_receivables = receivableTransactions.filter(t => t.status === 'paid').reduce((acc, t) => acc + t.amount, 0);
      const pending_receivables = receivableTransactions.filter(t => t.status === 'pending').reduce((acc, t) => acc + t.amount, 0);
      const overdue_receivables = receivableTransactions.filter(t => t.status === 'overdue').reduce((acc, t) => acc + t.amount, 0);

      const total_installments = installments?.length || 0;
      const pending_installments = installments?.filter(i => i.status === 'pending').length || 0;

      setClientFinancialData({
        client_id: clientId,
        client_name: clientName,
        total_receivables,
        paid_receivables,
        pending_receivables,
        overdue_receivables,
        total_installments,
        pending_installments,
        transactions: transactions || [],
        installments: installments || []
      });

<<<<<<< HEAD
      setPaymentLinks(resolvedPaymentLinks);
      setPaymentTransactions(resolvedPaymentTransactions);
=======
ymentLinks((linksData ?? []) as PaymentLinkRecord[]);
      setPaymentTransactions((paymentTransactionsData ?? []) as PaymentTransactionRecord[]);

>>>>>>> dadf40f2

    } catch (error) {
      console.error('Erro ao carregar dados financeiros do cliente:', error);
    } finally {
      setLoading(false);
    }
  };

  useEffect(() => {
    if (clientId && clients.length > 0) {
      loadClientFinancialData(clientId);
    }
  }, [clientId, clients]);

  const formatCurrency = (value: number) => {
    return new Intl.NumberFormat('pt-BR', {
      style: 'currency',
      currency: 'BRL'
    }).format(value);
  };

  const getStatusColor = (status: string) => {
    switch (status) {
      case 'paid': return 'bg-green-100 text-green-800';
      case 'pending': return 'bg-yellow-100 text-yellow-800';
      case 'overdue': return 'bg-red-100 text-red-800';
      case 'cancelled': return 'bg-gray-100 text-gray-800';
      default: return 'bg-gray-100 text-gray-800';
    }
  };

  const getStatusLabel = (status: string) => {
    switch (status) {
      case 'paid': return 'Pago/Recebido';
      case 'pending': return 'Pendente';
      case 'overdue': return 'Atrasado';
      case 'cancelled': return 'Cancelado';
      default: return status;
    }
  };

  const activePaymentLinks = useMemo(() => paymentLinks.filter(link => link.status === 'active').length, [paymentLinks]);
  const completedPaymentLinks = useMemo(() => paymentLinks.filter(link => link.status === 'completed').length, [paymentLinks]);
  const totalOnlineReceived = useMemo(
    () => paymentTransactions
      .filter(transaction => transaction.status === 'succeeded')
      .reduce((acc, transaction) => acc + transaction.amount, 0),
    [paymentTransactions]
  );

  const formatPaymentStatus = (status: PaymentTransactionRecord['status']) => {
    switch (status) {
      case 'succeeded':
        return { label: 'Pago', className: 'bg-green-100 text-green-800' };
      case 'processing':
        return { label: 'Processando', className: 'bg-blue-100 text-blue-800' };
      case 'failed':
        return { label: 'Falhou', className: 'bg-red-100 text-red-800' };
      case 'cancelled':
        return { label: 'Cancelado', className: 'bg-gray-200 text-gray-800' };
      default:
        return { label: 'Pendente', className: 'bg-yellow-100 text-yellow-800' };
    }
  };

  const receivableTransactions = useMemo(() => {
    if (!clientFinancialData) return [];
    return clientFinancialData.transactions.map(transaction => ({
      id: transaction.id,
      description: transaction.description,
      amount: transaction.amount,
      status: transaction.status,
      transaction_category: transaction.transaction_category,
      client_id: transaction.client_id ?? clientFinancialData.client_id,
    }));
  }, [clientFinancialData]);

  const pendingInstallments = useMemo(() => {
    if (!clientFinancialData) return [];
    return clientFinancialData.installments.map(installment => ({
      id: installment.id,
      installment_number: installment.installment_number,
      total_installments: installment.total_installments,
      amount: installment.amount,
      status: installment.status,
      due_date: installment.due_date,
      client_id: installment.client_id ?? clientFinancialData.client_id,
    }));
  }, [clientFinancialData]);

  const getCategoryLabel = (category: string) => {
    switch (category) {
      case 'receivable': return 'A Receber';
      case 'payable': return 'A Pagar';
      case 'fixed_expense': return 'Despesa Fixa';
      case 'variable_expense': return 'Despesa Variável';
      default: return category;
    }
  };

  const getCategoryColor = (category: string) => {
    switch (category) {
      case 'receivable': return 'bg-green-100 text-green-800';
      case 'payable': return 'bg-blue-100 text-blue-800';
      case 'fixed_expense': return 'bg-purple-100 text-purple-800';
      case 'variable_expense': return 'bg-orange-100 text-orange-800';
      default: return 'bg-gray-100 text-gray-800';
    }
  };

  type TransactionListItem =
    | { type: 'single'; transaction: ClientFinancialData['transactions'][0] }
    | {
        type: 'group';
        key: string;
        description: string;
        transactions: ClientFinancialData['transactions'];
        totalAmount: number;
        firstDate: string;
        lastDate: string;
        transaction_category: string;
        transaction_type: string;
        statusInfo: { label: string; color: string };
        pendingCount: number;
        paidCount: number;
        overdueCount: number;
      };

  const groupedTransactions = useMemo<TransactionListItem[]>(() => {
    if (!clientFinancialData) return [];

    // Função para normalizar descrição removendo sufixo de parcela
    const normalizeDescription = (desc: string) => {
      return desc.replace(/\s*-\s*Parcela\s+\d+\/\d+\s*$/i, '').trim();
    };

    const groups = new Map<string, ClientFinancialData['transactions']>();

    clientFinancialData.transactions.forEach(transaction => {
      if (transaction.recurrence_type === 'monthly') {
        const normalizedDesc = normalizeDescription(transaction.description);
        const key = `${normalizedDesc}|${transaction.created_at}`;
        const existing = groups.get(key) ?? [];
        existing.push(transaction);
        groups.set(key, existing);
      }
    });

    const items: TransactionListItem[] = [];
    const seenGroups = new Set<string>();

    clientFinancialData.transactions.forEach(transaction => {
      if (transaction.recurrence_type === 'monthly') {
        const normalizedDesc = normalizeDescription(transaction.description);
        const key = `${normalizedDesc}|${transaction.created_at}`;
        if (seenGroups.has(key)) {
          return;
        }
        seenGroups.add(key);

        const groupItems = groups.get(key) ?? [transaction];
        const sortedItems = [...groupItems].sort(
          (a, b) => new Date(a.transaction_date).getTime() - new Date(b.transaction_date).getTime()
        );
        const totalAmount = sortedItems.reduce((sum, item) => sum + item.amount, 0);

        const hasPending = sortedItems.some(item => item.status === 'pending');
        const hasPaid = sortedItems.some(item => item.status === 'paid');
        const hasOverdue = sortedItems.some(item => item.status === 'overdue');

        let statusLabel = 'Parcelado';
        let statusColor = getStatusColor('pending');
        if (hasPending && !hasPaid && !hasOverdue) {
          statusLabel = 'Pendente';
        } else if (!hasPending && hasPaid && !hasOverdue) {
          statusLabel = 'Pago/Recebido';
          statusColor = getStatusColor('paid');
        } else if (hasPending && hasPaid) {
          statusLabel = 'Em andamento';
        } else if (hasOverdue) {
          statusLabel = 'Em Atraso';
          statusColor = getStatusColor('overdue');
        }

        items.push({
          type: 'group',
          key,
          description: normalizedDesc,
          transactions: sortedItems,
          totalAmount,
          firstDate: sortedItems[0]?.transaction_date ?? transaction.transaction_date,
          lastDate: sortedItems[sortedItems.length - 1]?.transaction_date ?? transaction.transaction_date,
          transaction_category: transaction.transaction_category,
          transaction_type: transaction.transaction_type,
          statusInfo: { label: statusLabel, color: statusColor },
          pendingCount: sortedItems.filter(item => item.status === 'pending').length,
          paidCount: sortedItems.filter(item => item.status === 'paid').length,
          overdueCount: sortedItems.filter(item => item.status === 'overdue').length,
        });
      } else {
        items.push({ type: 'single', transaction });
      }
    });

    return items;
  }, [clientFinancialData]);

  if (loading) {
    return (
      <div className="container mx-auto p-6">
        <div className="text-center">Carregando dados financeiros...</div>
      </div>
    );
  }

  if (!clientFinancialData) {
    return (
      <div className="container mx-auto p-6">
        <div className="text-center">Cliente não encontrado</div>
      </div>
    );
  }

  return (
    <div className="container mx-auto p-6 space-y-6">
      {/* Header */}
      <div className="flex items-center gap-4 mb-6">
        <Button
          variant="outline"
          size="sm"
          onClick={() => navigate('/financeiro', { state: { activeTab: 'clients' } })}
          className="flex items-center gap-2"
        >
          <ArrowLeft className="w-4 h-4" />
          Voltar
        </Button>
        <div>
          <h1 className="text-2xl font-bold">Dados Financeiros</h1>
          <p className="text-muted-foreground">{clientFinancialData.client_name}</p>
        </div>
      </div>

      {/* Cards de Resumo */}
      <div className="grid grid-cols-1 md:grid-cols-4 gap-4">
        <Card className="card-elevated">
          <CardContent className="p-6">
            <div className="flex items-center justify-between">
              <div>
                <p className="text-sm text-muted-foreground">Total a Receber</p>
                <p className="text-2xl font-bold text-green-600">
                  {formatCurrency(clientFinancialData.total_receivables)}
                </p>
              </div>
              <TrendingUp className="size-8 text-green-600 opacity-80" />
            </div>
          </CardContent>
        </Card>

        <Card className="card-elevated">
          <CardContent className="p-6">
            <div className="flex items-center justify-between">
              <div>
                <p className="text-sm text-muted-foreground">Já Recebido</p>
                <p className="text-2xl font-bold text-green-600">
                  {formatCurrency(clientFinancialData.paid_receivables)}
                </p>
              </div>
              <DollarSign className="size-8 text-green-600 opacity-80" />
            </div>
          </CardContent>
        </Card>

        <Card className="card-elevated">
          <CardContent className="p-6">
            <div className="flex items-center justify-between">
              <div>
                <p className="text-sm text-muted-foreground">Pendente</p>
                <p className="text-2xl font-bold text-yellow-600">
                  {formatCurrency(clientFinancialData.pending_receivables)}
                </p>
              </div>
              <Calendar className="size-8 text-yellow-600 opacity-80" />
            </div>
          </CardContent>
        </Card>

        <Card className="card-elevated">
          <CardContent className="p-6">
            <div className="flex items-center justify-between">
              <div>
                <p className="text-sm text-muted-foreground">Em Atraso</p>
                <p className="text-2xl font-bold text-red-600">
                  {formatCurrency(clientFinancialData.overdue_receivables)}
                </p>
              </div>
              <AlertCircle className="size-8 text-red-600 opacity-80" />
            </div>
          </CardContent>
        </Card>
      </div>

      <Card className="card-elevated">
        <CardHeader className="flex flex-col gap-4 md:flex-row md:items-center md:justify-between">
          <div>
            <CardTitle>Pagamentos Online</CardTitle>
            <p className="text-sm text-muted-foreground">
              Gere novos links de pagamento e acompanhe a confirmação automática dos recebimentos.
            </p>
          </div>
          <PaymentLinkGenerator
            clientId={clientFinancialData.client_id}
            clientName={clientFinancialData.client_name}
            receivables={receivableTransactions}
            installments={pendingInstallments}
            onCreated={() => clientId && loadClientFinancialData(clientId)}
          />
        </CardHeader>
        <CardContent className="space-y-6">
          <div className="grid gap-4 sm:grid-cols-3">
            <div className="rounded-lg border p-4">
              <p className="text-xs uppercase text-muted-foreground">Links Ativos</p>
              <p className="text-2xl font-semibold">{activePaymentLinks}</p>
            </div>
            <div className="rounded-lg border p-4">
              <p className="text-xs uppercase text-muted-foreground">Pagamentos Confirmados</p>
              <p className="text-2xl font-semibold text-green-600">{completedPaymentLinks}</p>
            </div>
            <div className="rounded-lg border p-4">
              <p className="text-xs uppercase text-muted-foreground">Recebido Online</p>
              <p className="text-2xl font-semibold text-green-600">{formatCurrency(totalOnlineReceived)}</p>
            </div>
          </div>

          <PaymentLinksTable
            data={paymentLinks}
            onStatusUpdated={() => clientId && loadClientFinancialData(clientId)}
          />
        </CardContent>
      </Card>

      {paymentTransactions.length > 0 && (
        <Card className="card-elevated">
          <CardHeader>
            <CardTitle>Histórico de Pagamentos Online</CardTitle>
          </CardHeader>
          <CardContent>
            <Table>
              <TableHeader>
                <TableRow>
                  <TableHead>Data</TableHead>
                  <TableHead>Valor</TableHead>
                  <TableHead>Status</TableHead>
                  <TableHead>Método</TableHead>
                  <TableHead>Referência</TableHead>
                </TableRow>
              </TableHeader>
              <TableBody>
                {paymentTransactions.map(transaction => {
                  const statusInfo = formatPaymentStatus(transaction.status);
                  return (
                    <TableRow key={transaction.id}>
                      <TableCell>{format(new Date(transaction.created_at), "dd/MM/yyyy HH:mm", { locale: ptBR })}</TableCell>
                      <TableCell className="font-semibold text-green-600">{formatCurrency(transaction.amount)}</TableCell>
                      <TableCell>
                        <Badge className={statusInfo.className}>{statusInfo.label}</Badge>
                      </TableCell>
                      <TableCell>{transaction.payment_method ?? '—'}</TableCell>
                      <TableCell>
                        {transaction.stripe_payment_id ? (
                          <span className="text-xs text-muted-foreground">{transaction.stripe_payment_id}</span>
                        ) : (
                          '—'
                        )}
                      </TableCell>
                    </TableRow>
                  );
                })}
              </TableBody>
            </Table>
          </CardContent>
        </Card>
      )}

      {/* Área de Transações e Parcelas */}
      <Card>
        <CardHeader>
          <CardTitle className="flex items-center gap-2">
            <DollarSign className="w-5 h-5" />
            Histórico Financeiro
          </CardTitle>
        </CardHeader>
        <CardContent>
          <Tabs defaultValue="transactions" className="w-full">
            <TabsList className="grid w-full grid-cols-2">
              <TabsTrigger value="transactions">
                Transações ({clientFinancialData.transactions.length})
              </TabsTrigger>
              <TabsTrigger value="installments">
                Parcelas ({clientFinancialData.installments.length})
              </TabsTrigger>
            </TabsList>
            
            <TabsContent value="transactions" className="mt-6">
              {groupedTransactions.length > 0 ? (
                <div className="space-y-4">
                  {groupedTransactions.map((item) => {
                    if (item.type === 'single') {
                      const transaction = item.transaction;
                      return (
                        <div key={`single-${transaction.id}`} className="flex flex-col gap-4 rounded-lg border p-4 md:flex-row md:items-center md:justify-between">
                          <div className="flex-1">
                            <div className="mb-2 flex flex-wrap items-center gap-2">
                              <h4 className="font-medium">{transaction.description}</h4>
                              <Badge className={getStatusColor(transaction.status)}>
                                {getStatusLabel(transaction.status)}
                              </Badge>
                              <Badge className={getCategoryColor(transaction.transaction_category)}>
                                {getCategoryLabel(transaction.transaction_category)}
                              </Badge>
                            </div>
                            <div className="flex flex-wrap items-center gap-4 text-sm text-muted-foreground">
                              <span className={transaction.transaction_type === 'income' ? 'text-green-600 font-semibold' : 'text-red-600 font-semibold'}>
                                {formatCurrency(transaction.amount)}
                              </span>
                              <span>{format(new Date(transaction.transaction_date), "dd/MM/yyyy", { locale: ptBR })}</span>
                            </div>
                          </div>
                        </div>
                      );
                    }

                    const isOpen = Boolean(openTransactionGroups[item.key]);

                    return (
                      <Collapsible
                        key={`group-${item.key}`}
                        open={isOpen}
                        onOpenChange={open =>
                          setOpenTransactionGroups(prev => ({
                            ...prev,
                            [item.key]: open,
                          }))
                        }
                      >
                        <div className="rounded-lg border">
                          <CollapsibleTrigger asChild>
                            <button
                              type="button"
                              className="flex w-full flex-col gap-3 p-4 text-left transition-colors hover:bg-muted/40"
                            >
                              <div className="flex items-center justify-between gap-3">
                                <div className="flex flex-wrap items-center gap-2">
                                  <h4 className="font-medium">{item.description}</h4>
                                  <Badge variant="outline">Parcelado ({item.transactions.length}x)</Badge>
                                  <Badge className={item.statusInfo.color}>{item.statusInfo.label}</Badge>
                                  <Badge className={getCategoryColor(item.transaction_category)}>
                                    {getCategoryLabel(item.transaction_category)}
                                  </Badge>
                                </div>
                                <ChevronDown
                                  className={`h-4 w-4 shrink-0 transition-transform ${isOpen ? '-rotate-180' : 'rotate-0'}`}
                                />
                              </div>
                              <div className="flex flex-wrap gap-4 text-sm text-muted-foreground">
                                <span className={item.transaction_type === 'income' ? 'text-green-600 font-semibold' : 'text-red-600 font-semibold'}>
                                  Total: {formatCurrency(item.totalAmount)}
                                </span>
                                <span>
                                  {format(new Date(item.firstDate), "dd/MM/yyyy", { locale: ptBR })} - {format(new Date(item.lastDate), "dd/MM/yyyy", { locale: ptBR })}
                                </span>
                                {item.pendingCount > 0 && <span>{item.pendingCount} pendente(s)</span>}
                                {item.paidCount > 0 && <span>{item.paidCount} pago(s)</span>}
                                {item.overdueCount > 0 && <span>{item.overdueCount} em atraso</span>}
                              </div>
                            </button>
                          </CollapsibleTrigger>
                          <CollapsibleContent className="space-y-3 border-t p-4">
                            {item.transactions.map((transaction, index) => (
                              <div
                                key={`${item.key}-${transaction.id}`}
                                className="flex flex-col gap-3 rounded-md border p-3 md:flex-row md:items-center md:justify-between"
                              >
                                <div className="space-y-1">
                                  <div className="flex flex-wrap items-center gap-2">
                                    <p className="font-medium">
                                      Parcela {index + 1} de {item.transactions.length}
                                    </p>
                                    <Badge className={getStatusColor(transaction.status)}>
                                      {getStatusLabel(transaction.status)}
                                    </Badge>
                                  </div>
                                  <div className="flex flex-wrap gap-4 text-sm text-muted-foreground">
                                    <span className={transaction.transaction_type === 'income' ? 'text-green-600 font-semibold' : 'text-red-600 font-semibold'}>
                                      {formatCurrency(transaction.amount)}
                                    </span>
                                    <span>{format(new Date(transaction.transaction_date), "dd/MM/yyyy", { locale: ptBR })}</span>
                                  </div>
                                </div>
                              </div>
                            ))}
                          </CollapsibleContent>
                        </div>
                      </Collapsible>
                    );
                  })}
                </div>
              ) : (
                <div className="text-center py-12 text-muted-foreground">
                  <DollarSign className="w-12 h-12 mx-auto mb-4 opacity-50" />
                  <div className="font-medium mb-2">Nenhuma transação encontrada</div>
                  <div className="text-sm">Este cliente ainda não possui transações registradas</div>
                </div>
              )}
            </TabsContent>
            
            <TabsContent value="installments" className="mt-6">
              {clientFinancialData.installments.length > 0 ? (
                <Table>
                  <TableHeader>
                    <TableRow>
                      <TableHead>Parcela</TableHead>
                      <TableHead>Valor</TableHead>
                      <TableHead>Vencimento</TableHead>
                      <TableHead>Status</TableHead>
                    </TableRow>
                  </TableHeader>
                  <TableBody>
                    {clientFinancialData.installments.map((installment) => (
                      <TableRow key={installment.id}>
                        <TableCell className="font-medium">
                          {installment.installment_number}/{installment.total_installments}
                        </TableCell>
                        <TableCell className="font-semibold text-green-600">
                          {formatCurrency(installment.amount)}
                        </TableCell>
                        <TableCell>
                          {format(new Date(installment.due_date), "dd/MM/yyyy", { locale: ptBR })}
                        </TableCell>
                        <TableCell>
                          <Badge className={getStatusColor(installment.status)}>
                            {getStatusLabel(installment.status)}
                          </Badge>
                        </TableCell>
                      </TableRow>
                    ))}
                  </TableBody>
                </Table>
              ) : (
                <div className="text-center py-12 text-muted-foreground">
                  <CreditCard className="w-12 h-12 mx-auto mb-4 opacity-50" />
                  <div className="font-medium mb-2">Nenhuma parcela encontrada</div>
                  <div className="text-sm">Este cliente não possui parcelas em aberto</div>
                </div>
              )}
            </TabsContent>
          </Tabs>
        </CardContent>
      </Card>
    </div>
  );
}<|MERGE_RESOLUTION|>--- conflicted
+++ resolved
@@ -23,10 +23,8 @@
 import { useNavigate } from "react-router-dom";
 import { PaymentLinkGenerator } from "@/components/payments/PaymentLinkGenerator";
 import { PaymentLinksTable } from "@/components/payments/PaymentLinksTable";
-<<<<<<< HEAD
-import { isMissingTableError } from "@/lib/supabaseErrors";
-=======
->>>>>>> dadf40f2
+
+
 interface ClientFinancialData {
   client_id: string;
   client_name: string;
@@ -90,11 +88,9 @@
   error_message: string | null;
 }
 
-<<<<<<< HEAD
-=======
-
-
->>>>>>> dadf40f2
+
+
+
 export default function ClientFinancialDetail() {
   const { clientId } = useParams<{ clientId: string }>();
   const { clients } = useClients();
@@ -132,22 +128,11 @@
         .eq('client_id', clientId)
         .order('created_at', { ascending: false });
 
-<<<<<<< HEAD
-      let resolvedPaymentLinks: PaymentLinkRecord[] = [];
-      if (linksError) {
-        if (isMissingTableError(linksError)) {
-          console.warn('Tabela payment_links não encontrada. Recursos de pagamento online serão ignorados.');
-        } else {
-          throw linksError;
-        }
-      } else {
-        resolvedPaymentLinks = (linksData ?? []) as PaymentLinkRecord[];
-      }
-=======
+
 
       if (linksError) throw linksError;
 
->>>>>>> dadf40f2
+
 
       const { data: paymentTransactionsData, error: paymentTransactionsError } = await supabase
         .from('payment_transactions')
@@ -155,21 +140,10 @@
         .eq('client_id', clientId)
         .order('created_at', { ascending: false });
 
-<<<<<<< HEAD
-      let resolvedPaymentTransactions: PaymentTransactionRecord[] = [];
-      if (paymentTransactionsError) {
-        if (isMissingTableError(paymentTransactionsError)) {
-          console.warn('Tabela payment_transactions não encontrada. Recursos de pagamento online serão ignorados.');
-        } else {
-          throw paymentTransactionsError;
-        }
-      } else {
-        resolvedPaymentTransactions = (paymentTransactionsData ?? []) as PaymentTransactionRecord[];
-      }
-=======
+
 
       if (paymentTransactionsError) throw paymentTransactionsError;
->>>>>>> dadf40f2
+
 
       // Buscar nome do cliente
       const client = clients.find(c => c.id === clientId);
@@ -199,14 +173,11 @@
         installments: installments || []
       });
 
-<<<<<<< HEAD
-      setPaymentLinks(resolvedPaymentLinks);
-      setPaymentTransactions(resolvedPaymentTransactions);
-=======
+
 ymentLinks((linksData ?? []) as PaymentLinkRecord[]);
       setPaymentTransactions((paymentTransactionsData ?? []) as PaymentTransactionRecord[]);
 
->>>>>>> dadf40f2
+
 
     } catch (error) {
       console.error('Erro ao carregar dados financeiros do cliente:', error);
