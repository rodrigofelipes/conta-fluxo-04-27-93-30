import { Fragment, useState, useEffect, useMemo, useCallback } from "react";

import { useLocation } from "react-router-dom";

import { Card, CardContent, CardHeader, CardTitle } from "@/components/ui/card";
import { Button } from "@/components/ui/button";
import { Badge } from "@/components/ui/badge";
import { PageHeader } from "@/components/ui/page-header";
import { Tabs, TabsContent, TabsList, TabsTrigger } from "@/components/ui/tabs";
import { Dialog, DialogContent, DialogHeader, DialogTitle, DialogTrigger } from "@/components/ui/dialog";
import { Form, FormControl, FormField, FormItem, FormLabel, FormMessage } from "@/components/ui/form";
import { Input } from "@/components/ui/input";
import { Select, SelectContent, SelectItem, SelectTrigger, SelectValue } from "@/components/ui/select";
import { Table, TableBody, TableCell, TableHead, TableHeader, TableRow } from "@/components/ui/table";
import {
  DollarSign,
  TrendingUp,
  TrendingDown,
  Plus,
  Eye,
  Download,
  AlertCircle,
  Timer,
  BarChart3,
  ChevronDown
} from "lucide-react";
import { useForm } from "react-hook-form";
import { zodResolver } from "@hookform/resolvers/zod";
import * as z from "zod";
import { toast } from "@/hooks/use-toast";
import { format, subMonths } from "date-fns";
import { ptBR } from "date-fns/locale";
import { supabase } from "@/integrations/supabase/client";
import { ClientFinancialTab } from "@/components/financial/ClientFinancialTab";
import { ExpenseManagement } from "@/components/financial/ExpenseManagement";
import { IncomeManagement } from "@/components/financial/IncomeManagement";

/** *********************************************
 *  FinancialCategoryManagement
 ********************************************* */
const categorySchema = z.object({
  name: z.string().min(2, "Informe um nome com pelo menos 2 caracteres"),
  type: z.enum(["previsao_custo", "variavel", "fixo"], { required_error: "Selecione o tipo" })
});
type CategoryForm = z.infer<typeof categorySchema>;

type Category = {
  id: string;
  name: string;
  type: "previsao_custo" | "variavel" | "fixo";
  created_at: string;
  updated_at: string | null;
};

function FinancialCategoryManagement() {
  const form = useForm<CategoryForm>({
    resolver: zodResolver(categorySchema),
    defaultValues: { name: "", type: "previsao_custo" }
  });

  const [loading, setLoading] = useState(false);
  const [categories, setCategories] = useState<Category[]>([]);

  const loadCategories = async () => {
    try {
      setLoading(true);
      const { data, error } = await supabase
        .from("financial_categories")
        .select("id,name,category_type,parent_id,created_at,updated_at")
        .order("category_type", { ascending: true })
        .order("name", { ascending: true });

      if (error) throw error;

      const rows = Array.isArray(data) ? data : [];
      const mapped: Category[] = rows.map((c: any) => ({
        id: String(c.id),
        name: String(c.name),
        type: c.category_type as Category["type"],
        created_at: String(c.created_at),
        updated_at: c.updated_at ? String(c.updated_at) : null,
      }));

      setCategories(mapped);
    } catch (err) {
      console.error("Erro ao carregar categorias:", err);
      toast({
        title: "Erro",
        description: "Não foi possível carregar as categorias.",
        variant: "destructive",
      });
    } finally {
      setLoading(false);
    }
  };

  useEffect(() => { loadCategories(); }, []);

  const onCreateCategory = async (values: CategoryForm) => {
    try {
      const user = (await supabase.auth.getUser()).data.user;
      if (!user?.id) {
        toast({
          title: "Sessão inválida",
          description: "Faça login novamente.",
          variant: "destructive",
        });
        return;
      }

      const payload = [{
        name: values.name.trim(),
        category_type: values.type,
        created_by: user.id, // remova se tiver DEFAULT auth.uid()
      }];

      const { data, error } = await supabase
        .from("financial_categories")
        .insert(payload)
        .select()
        .single();

      if (error) throw error;

      toast({
        title: "Categoria criada",
        description: `“${data.name}” foi adicionada.`,
      });

      form.reset({ name: "", type: values.type });
      loadCategories();
    } catch (err: any) {
      const msg =
        err?.code === "23505"
          ? "Já existe uma categoria com esse nome para este tipo."
          : err?.message || "Erro desconhecido ao salvar.";
      console.error("Erro ao salvar categoria:", err);
      toast({
        title: "Erro ao salvar",
        description: msg,
        variant: "destructive",
      });
    }
  };

  const typeLabels: Record<Category["type"], string> = {
    previsao_custo: "Previsão de Custo",
    variavel: "Variável",
    fixo: "Fixo",
  };

  const groupedCategories: { type: Category["type"]; items: Category[] }[] = [
    { type: "previsao_custo", items: categories.filter(c => c.type === "previsao_custo") },
    { type: "variavel", items: categories.filter(c => c.type === "variavel") },
    { type: "fixo", items: categories.filter(c => c.type === "fixo") },
  ];

  const formatDate = (value: string | null) => {
    if (!value) return "—";
    const parsed = new Date(value);
    if (Number.isNaN(parsed.getTime())) return "—";
    return format(parsed, "dd/MM/yyyy");
  };

  return (
    <div className="space-y-6">
      <Card className="card-elevated">
        <CardHeader>
          <CardTitle>Cadastrar Categoria</CardTitle>
        </CardHeader>
        <CardContent>
          <Form {...form}>
            <form onSubmit={form.handleSubmit(onCreateCategory)} className="grid grid-cols-1 md:grid-cols-3 gap-4">
              <FormField
                control={form.control}
                name="name"
                render={({ field }) => (
                  <FormItem className="md:col-span-2">
                    <FormLabel>Nome</FormLabel>
                    <FormControl>
                      <Input placeholder="Ex: Aluguel, Consultoria, Software..." {...field} />
                    </FormControl>
                    <FormMessage />
                  </FormItem>
                )}
              />
              <FormField
                control={form.control}
                name="type"
                render={({ field }) => (
                  <FormItem>
                    <FormLabel>Tipo</FormLabel>
                    <Select onValueChange={field.onChange} value={field.value}>
                      <FormControl>
                        <SelectTrigger>
                          <SelectValue placeholder="Selecione" />
                        </SelectTrigger>
                      </FormControl>
                      <SelectContent>
                        <SelectItem value="previsao_custo">Previsão de Custo</SelectItem>
                        <SelectItem value="variavel">Variável</SelectItem>
                        <SelectItem value="fixo">Fixo</SelectItem>
                      </SelectContent>
                    </Select>
                    <FormMessage />
                  </FormItem>
                )}
              />
              <div className="md:col-span-3 flex justify-end">
                <Button type="submit" className="btn-hero-static" disabled={loading}>
                  <Plus className="w-4 h-4 mr-2" />
                  Salvar categoria
                </Button>
              </div>
            </form>
          </Form>
        </CardContent>
      </Card>

      <div className="grid grid-cols-1 lg:grid-cols-3 gap-6">
        {groupedCategories.map(({ type, items }) => (
          <Card key={type}>
            <CardHeader>
              <CardTitle>{`Categorias - ${typeLabels[type]}`}</CardTitle>
            </CardHeader>
            <CardContent>
              <Table>
                <TableHeader>
                  <TableRow>
                    <TableHead>Nome</TableHead>
                    <TableHead>Criada em</TableHead>
                  </TableRow>
                </TableHeader>
                <TableBody>
                  {items.map((cat) => (
                    <TableRow key={cat.id}>
                      <TableCell className="font-medium">{cat.name}</TableCell>
                      <TableCell>{formatDate(cat.created_at)}</TableCell>
                    </TableRow>
                  ))}
                  {items.length === 0 && (
                    <TableRow>
                      <TableCell colSpan={2} className="text-muted-foreground">
                        Nenhuma categoria cadastrada.
                      </TableCell>
                    </TableRow>
                  )}
                </TableBody>
              </Table>
            </CardContent>
          </Card>
        ))}
      </div>
    </div>
  );
}

/** *********************************************
 *  Página Financeiro
 ********************************************* */

const transactionFormSchema = z.object({
  transaction_type: z.enum(["income", "expense"]),
  description: z.string().min(2, "Descrição deve ter pelo menos 2 caracteres"),
  amount: z.string().min(1, "Valor é obrigatório"),
  transaction_category: z.enum(["receivable", "payable", "project", "fixed_expense", "variable_expense"]),
  transaction_date: z.string().min(1, "Data da transação é obrigatória"),
  client_id: z.string().optional(),
  recurrence_type: z.enum(["none", "monthly", "quarterly", "yearly"]).default("none"),
  recurrence_end_date: z.string().optional(),
  bank_account_id: z.string().optional(),
});

interface Transaction {
  id: string;
  description: string;
  amount: number;
  transaction_type: "income" | "expense";
  transaction_category: "receivable" | "payable" | "project" | "fixed_expense" | "variable_expense";
  transaction_date: string;
  status: "pending" | "paid" | "overdue";
  client_id?: string;
  client?: string;
  recurrence_type?: "none" | "monthly" | "quarterly" | "yearly";
  recurrence_end_date?: string;
  bank_account_id?: string;
  created_at: string;
}

interface Client {
  id: string;
  name: string;
}

interface BankAccount {
  id: string;
  name: string;
  account_type: string;
  balance: number;
}

interface HorasColaborador {
  id: string;
  nome: string;
  horas_semana: number;
  horas_mes: number;
  valor_hora: number;
  total_mes: number;
}

type ManualExpenseStatus = "pending" | "paid" | "cancelled";

interface ManualExpenseCategory {
  id: string;
  name: string;
  category_type: "previsao_custo" | "variavel" | "fixo";
}

interface ManualExpense {
  id: string;
  description: string;
  amount: number;
  expense_date: string;
  status: ManualExpenseStatus;
  payment_method?: string | null;
  created_at: string;
  category?: ManualExpenseCategory | null;
  recurrence_type?: "none" | "monthly" | "yearly" | null;
}

interface OverviewRecord {
  id: string;
  type: "income" | "expense";
  description: string;
  amount: number;
  date: string;
  status: string;
  origin: "client" | "operational";
  category?: string | null;
  categoryType?: ManualExpenseCategory["category_type"]; // only for expenses
  recurrence_type?: "none" | "monthly" | "quarterly" | "yearly" | null;
  created_at?: string | null;
  clientId?: string | null;
  clientName?: string | null;
  paymentMethod?: string | null;
}

type OverviewStatusKey = "pending" | "paid" | "overdue" | "cancelled";

type OverviewListItem =
  | {
      type: "single";
      record: OverviewRecord;
      sortDate: string;
    }
  | {
      type: "installment";
      key: string;
      description: string;
      typeValue: OverviewRecord["type"];
      origin: OverviewRecord["origin"];
      category?: string | null;
      categoryType?: ManualExpenseCategory["category_type"];
      totalAmount: number;
      firstDate: string;
      lastDate: string;
      records: OverviewRecord[];
      statusCounts: Record<OverviewStatusKey, number>;
      statusInfo: { label: string; variant: "default" | "secondary" | "destructive" | "outline" };
      sortDate: string;
    };

type OverviewTypeFilter = "all" | OverviewRecord["type"];
type OverviewStatusFilter = "all" | "paid" | "pending" | "overdue" | "cancelled";
type OverviewOriginFilter = "all" | OverviewRecord["origin"];

const normalizeExpenseStatus = (status?: string | null): ManualExpenseStatus => {
  if (status === "paid") return "paid";
  if (status === "cancelled") return "cancelled";
  return "pending";
};

const normalizeCategoryLabel = (label?: string | null) => {
  if (!label) return "Sem categoria";
  const trimmed = label.trim();
  return trimmed.length > 0 ? trimmed : "Sem categoria";
};

const normalizeSearchValue = (value: string) =>
  value
    .normalize("NFD")
    .replace(/\p{Diacritic}/gu, "")
    .toLowerCase();

const installmentRecurrenceTypes = new Set(["monthly", "quarterly", "yearly"]);

const extractInstallmentMetadata = (description: string | null | undefined) => {
  const original = description?.trim() ?? "";
  if (!original) {
    return {
      baseDescription: "",
      hasInstallmentPattern: false,
      currentInstallment: null as number | null,
      totalInstallments: null as number | null,
    };
  }

  const pattern = /(.*?)(?:\s*[\-–—(\[]?\s*parc(?:ela|\.)\s*)(\d+)(?:\s*(?:\/|de)\s*)(\d+)[)\]\s]*$/i;
  const match = original.match(pattern);

  if (!match) {
    return {
      baseDescription: original,
      hasInstallmentPattern: false,
      currentInstallment: null,
      totalInstallments: null,
    };
  }

  const [, base = "", current, total] = match;
  return {
    baseDescription: base.trim() || original,
    hasInstallmentPattern: true,
    currentInstallment: Number.parseInt(current, 10) || null,
    totalInstallments: Number.parseInt(total, 10) || null,
  };
};

const getInstallmentGroupingKey = (record: OverviewRecord) => {
  const metadata = extractInstallmentMetadata(record.description);
  const recurrence = record.recurrence_type ?? "none";
  const isInstallmentRecord =
    metadata.hasInstallmentPattern || installmentRecurrenceTypes.has(recurrence);

  if (!isInstallmentRecord) {
    return null;
  }

  const baseDescription = metadata.baseDescription || record.description.trim();
  const ownerKey =
    record.origin === "client"
      ? record.clientId || record.clientName || ""
      : record.category || "";

  const createdAtKey = record.created_at
    ? new Date(record.created_at).toISOString().slice(0, 10)
    : "";

  const parts = [record.type, record.origin, baseDescription];
  if (ownerKey) {
    parts.push(ownerKey);
  }
  if (metadata.totalInstallments) {
    parts.push(`total:${metadata.totalInstallments}`);
  }
  if (createdAtKey) {
    parts.push(`created:${createdAtKey}`);
  }

  return {
    key: parts.join("|"),
    baseDescription,
  };
};

const manualCategoryTypeLabels: Record<ManualExpenseCategory["category_type"], string> = {
  previsao_custo: "Previsão de Custo",
  variavel: "Variável",
  fixo: "Fixo",
};

const categorias = {
  income: [
    "Honorários de Projeto",
    "Consultoria",
    "Acompanhamento de Obra",
    "Aprovação em Órgãos",
    "Outros Serviços"
  ],
  expense: [
    "Salários e Encargos",
    "Aluguel",
    "Energia Elétrica",
    "Telefone/Internet",
    "Material de Escritório",
    "Software/Licenças",
    "Marketing",
    "Transporte",
    "Alimentação",
    "Outros"
  ]
};

const FINANCE_TABS = ["overview", "clients", "fluxo", "relatorios", "cadastro"] as const;
type FinanceTab = (typeof FINANCE_TABS)[number];

export default function Financeiro() {
  const location = useLocation();

  const [transactions, setTransactions] = useState<Transaction[]>([]);
  const [clients, setClients] = useState<Client[]>([]);
  const [bankAccounts, setBankAccounts] = useState<BankAccount[]>([]);
  const [horasColaboradores, setHorasColaboradores] = useState<HorasColaborador[]>([]);
  const [manualExpenses, setManualExpenses] = useState<ManualExpense[]>([]);

  const [categories, setCategories] = useState<Category[]>([]);

  const [loading, setLoading] = useState(true);
  const [isDialogOpen, setIsDialogOpen] = useState(false);
  const [activeTab, setActiveTab] = useState<FinanceTab>("overview");
  const [selectedMonth, setSelectedMonth] = useState(new Date());
  const [searchTerm, setSearchTerm] = useState("");
  const [typeFilter, setTypeFilter] = useState<OverviewTypeFilter>("all");
  const [statusFilter, setStatusFilter] = useState<OverviewStatusFilter>("all");
  const [originFilter, setOriginFilter] = useState<OverviewOriginFilter>("all");
  const [categoryFilter, setCategoryFilter] = useState<string>("all");
  const [openOverviewGroups, setOpenOverviewGroups] = useState<Record<string, boolean>>({});

  useEffect(() => {
    const state = location.state as { activeTab?: string } | null;

    if (state?.activeTab) {
      const tabFromState = state.activeTab;
      const isValidTab = (value: string): value is FinanceTab =>
        FINANCE_TABS.includes(value as FinanceTab);

      if (isValidTab(tabFromState)) {
        setActiveTab(currentTab => (tabFromState === currentTab ? currentTab : tabFromState));
        return;
      }
    }

    setActiveTab("overview");
  }, [location.state]);


  const form = useForm<z.infer<typeof transactionFormSchema>>({
    resolver: zodResolver(transactionFormSchema),
    defaultValues: {
      transaction_type: "income",
      description: "",
      amount: "",
      transaction_category: "receivable",
      transaction_date: "",
      client_id: "",
      recurrence_type: "none",
    },
  });

  const loadData = async () => {
    try {
      setLoading(true);

      const { data: transactionsData, error: transactionsError } = await supabase
        .from('client_financials')
        .select('*')
        .order('transaction_date', { ascending: false });
      if (transactionsError) throw transactionsError;

      const { data: clientsData, error: clientsError } = await supabase
        .from('clients')
        .select('id, name')
        .order('name');
      if (clientsError) throw clientsError;

      const { data: bankAccountsData, error: bankAccountsError } = await supabase
        .from('bank_accounts')
        .select('*')
        .order('name');
      if (bankAccountsError) throw bankAccountsError;

      const { data: expensesData, error: expensesError } = await supabase
        .from('expenses')
        .select(`
          id,
          description,
          amount,
          expense_date,
          status,
          payment_method,
          created_at,
          recurrence_type,
          category:financial_categories(id, name, category_type)
        `)
        .order('expense_date', { ascending: false });
      if (expensesError) throw expensesError;

      const { data: categoriesData, error: categoriesError } = await supabase
        .from('financial_categories')
        .select('id, name, category_type, created_at, updated_at')
        .order('category_type', { ascending: true })
        .order('name', { ascending: true });
      if (categoriesError) throw categoriesError;

      const clientMap = new Map<string, string>();
      (clientsData ?? []).forEach(client => clientMap.set(client.id, client.name));

      const processedTransactions = (transactionsData ?? []).map((t: any) => ({
        ...t,
        client: clientMap.get(t.client_id) || undefined,
        transaction_type: t.transaction_type as "income" | "expense",
        transaction_category: t.transaction_category as "receivable" | "payable" | "project" | "fixed_expense" | "variable_expense",
        status: t.status as "pending" | "paid" | "overdue",
        recurrence_type: (t.recurrence_type || "none") as "none" | "monthly" | "quarterly" | "yearly"
      }));

      const mappedExpenses: ManualExpense[] = (expensesData ?? []).map((expense: any) => ({
        id: String(expense.id),
        description: String(expense.description),
        amount: Number(expense.amount) || 0,
        expense_date: String(expense.expense_date),
        status: normalizeExpenseStatus(expense.status),
        payment_method: expense.payment_method ? String(expense.payment_method) : null,
        created_at: String(expense.created_at),
        recurrence_type: (expense.recurrence_type ?? "none") as ManualExpense["recurrence_type"],
        category: expense.category
          ? {
              id: String(expense.category.id),
              name: String(expense.category.name),
              category_type: expense.category.category_type as ManualExpenseCategory["category_type"],
            }
          : null,
      }));

      setTransactions(processedTransactions);
      setClients(clientsData || []);
      setBankAccounts(bankAccountsData || []);
      setManualExpenses(mappedExpenses);
      const mappedCategories: Category[] = (categoriesData ?? []).map((category: any) => ({
        id: String(category.id),
        name: String(category.name),
        type: category.category_type as Category['type'],
        created_at: String(category.created_at),
        updated_at: category.updated_at ? String(category.updated_at) : null,
      }));

      setCategories(mappedCategories);

    } catch (error) {
      console.error('Erro ao carregar dados financeiros:', error);
      toast({
        title: "Erro",
        description: "Erro ao carregar dados financeiros.",
        variant: "destructive"
      });
    } finally {
      setLoading(false);
    }
  };

  useEffect(() => { loadData(); }, []);

  const onSubmit = async (values: z.infer<typeof transactionFormSchema>) => {
    try {
      const normalized = values.amount
        .replace(/\./g, '')
        .replace(',', '.')
        .replace(/[^\d.]/g, '');
      const { data, error } = await supabase
        .from('client_financials')
        .insert([{
          transaction_type: values.transaction_type,
          description: values.description,
          amount: parseFloat(normalized),
          transaction_category: values.transaction_category,
          transaction_date: values.transaction_date,
          client_id: values.client_id || null,
          recurrence_type: values.recurrence_type,
          recurrence_end_date: values.recurrence_end_date || null,
          bank_account_id: values.bank_account_id || null,
          status: "pending",
          created_by: (await supabase.auth.getUser()).data.user?.id || ''
        }])
        .select();

      if (error) throw error;
      
      toast({
        title: "Sucesso!",
        description: "Transação criada com sucesso.",
      });
      
      setIsDialogOpen(false);
      form.reset();
      loadData();
    } catch (error: any) {
      console.error('Erro ao criar transação:', error);
      toast({
        title: "Erro",
        description: error?.message || "Erro ao criar transação.",
        variant: "destructive",
      });
    }
  };

  const totalReceitas = transactions
    .filter(t => t.transaction_type === "income" && t.status === "paid")
    .reduce((acc, t) => acc + t.amount, 0);

  const manualExpensesPaid = manualExpenses
    .filter(expense => expense.status === "paid")
    .reduce((acc, expense) => acc + expense.amount, 0);

  const manualExpensesPending = manualExpenses
    .filter(expense => expense.status === "pending")
    .reduce((acc, expense) => acc + expense.amount, 0);

  const totalDespesas = transactions
    .filter(t => t.transaction_type === "expense" && t.status === "paid")
    .reduce((acc, t) => acc + t.amount, 0) + manualExpensesPaid;

  const receitasPendentes = transactions
    .filter(t => t.transaction_type === "income" && t.status === "pending")
    .reduce((acc, t) => acc + t.amount, 0);

  const despesasPendentes = transactions
    .filter(t => t.transaction_type === "expense" && t.status === "pending")
    .reduce((acc, t) => acc + t.amount, 0) + manualExpensesPending;

  const atrasados = transactions.filter(t => t.status === "overdue");
  const fluxoCaixa = totalReceitas - totalDespesas;

  const getStatusColor = (status: string) => {
    switch (status) {
      case "paid": return "text-green-600 bg-green-100";
      case "pending": return "text-yellow-600 bg-yellow-100";
      case "overdue": return "text-red-600 bg-red-100";
      default: return "text-gray-600 bg-gray-100";
    }
  };

  const getStatusLabel = (status: string) => {
    switch (status) {
      case "paid": return "Pago";
      case "pending": return "Pendente";
      case "overdue": return "Em atraso";
      case "cancelled": return "Cancelado";
      default: return status;
    }
  };

  const getOverviewGroupStatusInfo = useCallback((
    counts: Record<OverviewStatusKey, number>,
  ): { label: string; variant: "default" | "secondary" | "destructive" | "outline" } => {
    const hasPending = counts.pending > 0;
    const hasPaid = counts.paid > 0;
    const hasOverdue = counts.overdue > 0;
    const hasCancelled = counts.cancelled > 0;

    if (hasOverdue && hasPending) {
      return { label: "Pendentes/Atrasadas", variant: "destructive" };
    }

    if (hasOverdue) {
      return { label: "Em atraso", variant: "destructive" };
    }

    if (hasPending && hasPaid) {
      return { label: "Pendentes/Pagas", variant: "secondary" };
    }

    if (hasPending) {
      return { label: "Pendente", variant: "secondary" };
    }

    if (hasCancelled && (hasPending || hasPaid || hasOverdue)) {
      return { label: "Parcialmente Cancelado", variant: "outline" };
    }

    if (hasCancelled) {
      return { label: "Cancelado", variant: "outline" };
    }

    return { label: "Pago", variant: "default" };
  }, []);

  const formatDateLabel = (value: string) => {
    const parsed = new Date(value);
    if (Number.isNaN(parsed.getTime())) {
      return "—";
    }
    return format(parsed, "dd/MM/yyyy");
  };

  const categoryNameById = useMemo(() => {
    const map = new Map<string, string>();
    categories.forEach(category => {
      map.set(category.id, category.name);
    });
    return map;
  }, [categories]);

  const getTransactionCategoryLabel = useMemo(() => {
    const defaultLabels: Record<string, string> = {
      receivable: "A Receber",
      payable: "A Pagar",
      project: "Projeto",
      fixed_expense: "Despesa Fixa",
      variable_expense: "Despesa Variável",
      other: "Sem categoria",
    };

    return (categoryKey: string | null | undefined): string => {
      if (!categoryKey) return "Sem categoria";

      const normalizedKey = categoryKey.trim();
      if (!normalizedKey) return "Sem categoria";

      const categoryFromRegistry = categoryNameById.get(normalizedKey);
      if (categoryFromRegistry) return normalizeCategoryLabel(categoryFromRegistry);

      return normalizeCategoryLabel(defaultLabels[normalizedKey] ?? normalizedKey);
    };
  }, [categoryNameById]);

  const overviewRecords = useMemo<OverviewRecord[]>(() => {
    const transactionRecords = transactions
      .filter(t => t.transaction_type === "income" || t.transaction_type === "expense")
      .map<OverviewRecord>(t => ({
        id: t.id,
        type: t.transaction_type,
        description: t.description,
        amount: t.amount,
        date: t.transaction_date,
        status: t.status,
        origin: "client",
        category: getTransactionCategoryLabel(t.transaction_category),
        recurrence_type: t.recurrence_type ?? "none",
        created_at: t.created_at ?? null,
        clientId: t.client_id ?? null,
        clientName: t.client ?? null,
        paymentMethod: null,
      }));

      const expenseRecords = manualExpenses.map<OverviewRecord>(expense => ({
        id: expense.id,
        type: "expense",
        description: expense.description,
        amount: expense.amount,
        date: expense.expense_date,
        status: expense.status,
        origin: "operational",
        category: normalizeCategoryLabel(expense.category?.name),
        categoryType: expense.category?.category_type,
        recurrence_type: expense.recurrence_type ?? "none",
        created_at: expense.created_at,
        clientId: null,
        clientName: null,
        paymentMethod: expense.payment_method ?? null,
      }));

    return [...transactionRecords, ...expenseRecords].sort((a, b) => {
      const dateA = new Date(a.date).getTime();
      const dateB = new Date(b.date).getTime();
      return dateB - dateA;
    });
  }, [transactions, manualExpenses, getTransactionCategoryLabel]);

  const overviewItems = useMemo<OverviewListItem[]>(() => {
<<<<<<< HEAD
    const groups = new Map<string, { records: OverviewRecord[]; baseDescription: string }>();
    const singles: OverviewRecord[] = [];

    overviewRecords.forEach(record => {
      const groupingData = getInstallmentGroupingKey(record);

      if (groupingData) {
        const existing = groups.get(groupingData.key);
        if (existing) {
          existing.records.push(record);
        } else {
          groups.set(groupingData.key, {
            records: [record],
            baseDescription: groupingData.baseDescription,
          });
        }
=======
    const groups = new Map<string, OverviewRecord[]>();
    const singles: OverviewRecord[] = [];

    overviewRecords.forEach(record => {
      const isInstallment =
        (record.recurrence_type === "monthly" || record.recurrence_type === "yearly") &&
        Boolean(record.created_at);

      if (isInstallment) {
        const keyParts = [record.type, record.description, record.origin, record.created_at ?? ""];
        if (record.origin === "client" && record.clientId) {
          keyParts.push(record.clientId);
        }
        if (record.origin === "operational" && record.category) {
          keyParts.push(record.category);
        }
        const key = keyParts.join("|");
        const existing = groups.get(key) ?? [];
        existing.push(record);
        groups.set(key, existing);
>>>>>>> bc6eac49
      } else {
        singles.push(record);
      }
    });

    const items: OverviewListItem[] = singles.map(record => ({
      type: "single",
      record,
      sortDate: record.date,
    }));

    const statusKeys: OverviewStatusKey[] = ["pending", "paid", "overdue", "cancelled"];

<<<<<<< HEAD
    groups.forEach(({ records, baseDescription }, key) => {
=======
    groups.forEach((records, key) => {
>>>>>>> bc6eac49
      if (records.length <= 1) {
        const [record] = records;
        if (record) {
          items.push({ type: "single", record, sortDate: record.date });
        }
        return;
      }

      const sortedRecords = [...records].sort(
        (a, b) => new Date(a.date).getTime() - new Date(b.date).getTime(),
      );

      const totalAmount = sortedRecords.reduce((sum, item) => sum + item.amount, 0);
      const statusCounts: Record<OverviewStatusKey, number> = {
        pending: 0,
        paid: 0,
        overdue: 0,
        cancelled: 0,
      };

      sortedRecords.forEach(record => {
        const statusKey = statusKeys.includes(record.status as OverviewStatusKey)
          ? (record.status as OverviewStatusKey)
          : "pending";
        statusCounts[statusKey] += 1;
      });

      const firstRecord = sortedRecords[0];
      const lastRecord = sortedRecords[sortedRecords.length - 1] ?? firstRecord;

      items.push({
        type: "installment",
        key,
<<<<<<< HEAD
        description: baseDescription || firstRecord?.description || "Parcelado",
=======
        description: firstRecord?.description ?? "Parcelado",
>>>>>>> bc6eac49
        typeValue: firstRecord?.type ?? "expense",
        origin: firstRecord?.origin ?? "operational",
        category: firstRecord?.category ?? "Sem categoria",
        categoryType: firstRecord?.categoryType,
        totalAmount,
        firstDate: firstRecord?.date ?? new Date().toISOString(),
        lastDate: lastRecord?.date ?? firstRecord?.date ?? new Date().toISOString(),
        records: sortedRecords,
        statusCounts,
        statusInfo: getOverviewGroupStatusInfo(statusCounts),
        sortDate: lastRecord?.date ?? firstRecord?.date ?? new Date().toISOString(),
      });
    });

    return items.sort((a, b) => {
      const dateA = new Date(a.sortDate).getTime();
      const dateB = new Date(b.sortDate).getTime();
      return dateB - dateA;
    });
  }, [overviewRecords, getOverviewGroupStatusInfo]);

  useEffect(() => {
    setOpenOverviewGroups(prev => {
      const validKeys = new Set(
        overviewItems
          .filter(item => item.type === "installment")
          .map(item => item.key),
      );

      const next: Record<string, boolean> = {};
      validKeys.forEach(key => {
        if (prev[key]) {
          next[key] = true;
        }
      });

      return next;
    });
  }, [overviewItems]);

  const overviewCategories = useMemo(() => {
    const unique = new Set<string>();

    overviewRecords.forEach(record => {
      unique.add(normalizeCategoryLabel(record.category));
    });

    categories.forEach(category => {
      unique.add(normalizeCategoryLabel(category.name));
    });

    unique.add("Sem categoria");

    return Array.from(unique).sort((a, b) => a.localeCompare(b, "pt-BR"));
  }, [overviewRecords, categories]);

  const filteredOverviewItems = useMemo(() => {
    const rawTerm = searchTerm.trim();
    const normalizedTerm = normalizeSearchValue(rawTerm);

    return overviewItems.filter(item => {
      const typeValue = item.type === "single" ? item.record.type : item.typeValue;
      if (typeFilter !== "all" && typeValue !== typeFilter) {
        return false;
      }

      const originValue = item.type === "single" ? item.record.origin : item.origin;
      if (originFilter !== "all" && originValue !== originFilter) {
        return false;
      }

      const categoryLabel = normalizeCategoryLabel(
        item.type === "single" ? item.record.category : item.category,
      );
      if (categoryFilter !== "all" && categoryLabel !== categoryFilter) {
        return false;
      }

      const matchesStatus = (() => {
        if (statusFilter === "all") return true;
        if (item.type === "single") {
          return item.record.status === statusFilter;
        }

        switch (statusFilter) {
          case "pending":
            return item.statusCounts.pending > 0;
          case "paid":
            return (
              item.statusCounts.paid > 0 &&
              item.statusCounts.pending === 0 &&
              item.statusCounts.overdue === 0
            );
          case "overdue":
            return item.statusCounts.overdue > 0;
          case "cancelled":
            return (
              item.statusCounts.cancelled > 0 &&
              item.statusCounts.pending === 0 &&
              item.statusCounts.overdue === 0 &&
              item.statusCounts.paid === 0
            );
          default:
            return true;
        }
      })();

      if (!matchesStatus) {
        return false;
      }

      if (!normalizedTerm) {
        return true;
      }

      const searchFields: string[] = [];

      if (item.type === "single") {
        const recordCategory = normalizeCategoryLabel(item.record.category);
<<<<<<< HEAD
        searchFields.push(
          item.record.description,
          recordCategory,
          item.record.status,
          getStatusLabel(item.record.status),
          item.record.origin,
          item.record.origin === "client" ? "clientes" : "operacional",
          item.record.type,
          item.record.type === "income" ? "receita" : "despesa",
          item.record.amount.toLocaleString("pt-BR", { minimumFractionDigits: 2 }),
          item.record.amount.toFixed(2),
          formatDateLabel(item.record.date),
        );

        if (item.record.categoryType) {
          searchFields.push(
            item.record.categoryType,
            manualCategoryTypeLabels[item.record.categoryType],
          );
        }

        if (item.record.clientName) {
          searchFields.push(item.record.clientName);
        }

        if (item.record.paymentMethod) {
          searchFields.push(item.record.paymentMethod);
        }
      } else {
        searchFields.push(
          item.description,
          categoryLabel,
          item.origin,
          item.origin === "client" ? "clientes" : "operacional",
          item.typeValue,
          item.typeValue === "income" ? "receita" : "despesa",
          item.statusInfo.label,
          `${item.records.length} parcelas`,
          "parcelado",
          "parcelas",
          formatDateLabel(item.firstDate),
          formatDateLabel(item.lastDate),
          item.totalAmount.toLocaleString("pt-BR", { minimumFractionDigits: 2 }),
          item.totalAmount.toFixed(2),
        );

=======
        searchFields.push(
          item.record.description,
          recordCategory,
          item.record.status,
          getStatusLabel(item.record.status),
          item.record.origin,
          item.record.origin === "client" ? "clientes" : "operacional",
          item.record.type,
          item.record.type === "income" ? "receita" : "despesa",
          item.record.amount.toLocaleString("pt-BR", { minimumFractionDigits: 2 }),
          item.record.amount.toFixed(2),
          formatDateLabel(item.record.date),
        );

        if (item.record.categoryType) {
          searchFields.push(
            item.record.categoryType,
            manualCategoryTypeLabels[item.record.categoryType],
          );
        }

        if (item.record.clientName) {
          searchFields.push(item.record.clientName);
        }

        if (item.record.paymentMethod) {
          searchFields.push(item.record.paymentMethod);
        }
      } else {
        searchFields.push(
          item.description,
          categoryLabel,
          item.origin,
          item.origin === "client" ? "clientes" : "operacional",
          item.typeValue,
          item.typeValue === "income" ? "receita" : "despesa",
          item.statusInfo.label,
          `${item.records.length} parcelas`,
          "parcelado",
          "parcelas",
          formatDateLabel(item.firstDate),
          formatDateLabel(item.lastDate),
          item.totalAmount.toLocaleString("pt-BR", { minimumFractionDigits: 2 }),
          item.totalAmount.toFixed(2),
        );

>>>>>>> bc6eac49
        if (item.categoryType) {
          searchFields.push(
            item.categoryType,
            manualCategoryTypeLabels[item.categoryType],
          );
        }

        item.records.forEach((installment, index) => {
          searchFields.push(
            installment.description,
            normalizeCategoryLabel(installment.category),
            installment.status,
            getStatusLabel(installment.status),
            formatDateLabel(installment.date),
            installment.amount.toLocaleString("pt-BR", { minimumFractionDigits: 2 }),
            installment.amount.toFixed(2),
            `parcela ${index + 1}`,
          );

          if (installment.clientName) {
            searchFields.push(installment.clientName);
          }

          if (installment.paymentMethod) {
            searchFields.push(installment.paymentMethod);
          }
        });
      }

      const matchesTerm = searchFields.some(field =>
        normalizeSearchValue(String(field ?? "")).includes(normalizedTerm),
      );

      return matchesTerm;
    });
  }, [
    overviewItems,
    searchTerm,
    typeFilter,
    statusFilter,
    originFilter,
    categoryFilter,
  ]);

  const resetOverviewFilters = () => {
    setTypeFilter("all");
    setStatusFilter("all");
    setOriginFilter("all");
    setCategoryFilter("all");
    setSearchTerm("");
  };

  const hasActiveOverviewFilters =
    typeFilter !== "all" ||
    statusFilter !== "all" ||
    originFilter !== "all" ||
    categoryFilter !== "all" ||
    searchTerm.trim().length > 0;

  const formatCurrency = (value: number) => {
    return new Intl.NumberFormat('pt-BR', { style: 'currency', currency: 'BRL' }).format(value);
  };

  if (loading) {
    return (
      <div className="space-y-6">
        <PageHeader title="Financeiro" subtitle="Carregando..." />
      </div>
    );
  }

  return (
    <div className="space-y-6">
      <PageHeader 
        title="Financeiro"
        subtitle="Gestão financeira completa do escritório de arquitetura"
      />

      <Tabs value={activeTab} onValueChange={(value) => setActiveTab(value as FinanceTab)} className="space-y-6">

        <TabsList className="grid w-full grid-cols-5">
          <TabsTrigger value="overview">Visão Geral</TabsTrigger>
          <TabsTrigger value="clients">Clientes</TabsTrigger>
          <TabsTrigger value="fluxo">Fluxo de Caixa</TabsTrigger>
          <TabsTrigger value="relatorios">Relatórios</TabsTrigger>
          <TabsTrigger value="cadastro">Cadastro</TabsTrigger>
        </TabsList>

        {/* Overview */}
        <TabsContent value="overview" className="space-y-6">
          <div className="grid grid-cols-1 md:grid-cols-2 lg:grid-cols-4 gap-4">
            <Card className="card-elevated">
              <CardContent className="p-6">
                <div className="flex items-center justify-between">
                  <div>
                    <p className="text-sm text-muted-foreground">Receitas (Mês)</p>
                    <p className="text-2xl font-bold text-green-600">
                      {formatCurrency(totalReceitas)}
                    </p>
                  </div>
                  <TrendingUp className="size-8 text-green-600 opacity-80" />
                </div>
              </CardContent>
            </Card>

            <Card className="card-elevated">
              <CardContent className="p-6">
                <div className="flex items-center justify-between">
                  <div>
                    <p className="text-sm text-muted-foreground">Despesas (Mês)</p>
                    <p className="text-2xl font-bold text-red-600">
                      {formatCurrency(totalDespesas)}
                    </p>
                  </div>
                  <TrendingDown className="size-8 text-red-600 opacity-80" />
                </div>
              </CardContent>
            </Card>

            <Card className="card-elevated">
              <CardContent className="p-6">
                <div className="flex items-center justify-between">
                  <div>
                    <p className="text-sm text-muted-foreground">Fluxo de Caixa</p>
                    <p className={`text-2xl font-bold ${fluxoCaixa >= 0 ? 'text-green-600' : 'text-red-600'}`}>
                      {formatCurrency(fluxoCaixa)}
                    </p>
                  </div>
                  <DollarSign className={`size-8 opacity-80 ${fluxoCaixa >= 0 ? 'text-green-600' : 'text-red-600'}`} />
                </div>
              </CardContent>
            </Card>

            <Card className="card-elevated">
              <CardContent className="p-6">
                <div className="flex items-center justify-between">
                  <div>
                    <p className="text-sm text-muted-foreground">Valores em Atraso</p>
                    <p className="text-2xl font-bold text-red-600">
                      {atrasados.length}
                    </p>
                  </div>
                  <AlertCircle className="size-8 text-red-600 opacity-80" />
                </div>
          </CardContent>
        </Card>
      </div>

          <Card className="card-elevated">
            <CardHeader className="space-y-4">
              <div className="flex flex-col gap-4 md:flex-row md:items-center md:justify-between">
                <CardTitle>Movimentações Financeiras</CardTitle>
                <Input
                  placeholder="Buscar por descrição, status ou categoria"
                  value={searchTerm}
                  onChange={(event) => setSearchTerm(event.target.value)}
                  className="w-full md:w-72"
                />
              </div>

              <div className="flex flex-col gap-3 md:flex-row md:flex-wrap md:items-center">
                <Select value={typeFilter} onValueChange={value => setTypeFilter(value as OverviewTypeFilter)}>
                  <SelectTrigger className="w-full md:w-44">
                    <SelectValue placeholder="Tipo" />
                  </SelectTrigger>
                  <SelectContent>
                    <SelectItem value="all">Todos os tipos</SelectItem>
                    <SelectItem value="income">Receitas</SelectItem>
                    <SelectItem value="expense">Despesas</SelectItem>
                  </SelectContent>
                </Select>

                <Select value={statusFilter} onValueChange={value => setStatusFilter(value as OverviewStatusFilter)}>
                  <SelectTrigger className="w-full md:w-44">
                    <SelectValue placeholder="Status" />
                  </SelectTrigger>
                  <SelectContent>
                    <SelectItem value="all">Todos os status</SelectItem>
                    <SelectItem value="paid">Pagas</SelectItem>
                    <SelectItem value="pending">Pendentes</SelectItem>
                    <SelectItem value="overdue">Em atraso</SelectItem>
                    <SelectItem value="cancelled">Canceladas</SelectItem>
                  </SelectContent>
                </Select>

                <Select value={originFilter} onValueChange={value => setOriginFilter(value as OverviewOriginFilter)}>
                  <SelectTrigger className="w-full md:w-44">
                    <SelectValue placeholder="Origem" />
                  </SelectTrigger>
                  <SelectContent>
                    <SelectItem value="all">Todas as origens</SelectItem>
                    <SelectItem value="client">Clientes</SelectItem>
                    <SelectItem value="operational">Operacional</SelectItem>
                  </SelectContent>
                </Select>

                <Select value={categoryFilter} onValueChange={value => setCategoryFilter(value)}>
                  <SelectTrigger className="w-full md:w-56">
                    <SelectValue placeholder="Categoria" />
                  </SelectTrigger>
                  <SelectContent>
                    <SelectItem value="all">Todas as categorias</SelectItem>
                    {overviewCategories.map(category => (
                      <SelectItem key={category} value={category}>
                        {category}
                      </SelectItem>
                    ))}
                  </SelectContent>
                </Select>

                {hasActiveOverviewFilters && (
                  <Button variant="ghost" size="sm" onClick={resetOverviewFilters} className="md:ml-auto">
                    Limpar filtros
                  </Button>
                )}
              </div>
            </CardHeader>
            <CardContent className="p-0">
              {filteredOverviewItems.length > 0 ? (
                <div className="overflow-x-auto">
                  <Table>
                    <TableHeader>
                      <TableRow>
                        <TableHead>Tipo</TableHead>
                        <TableHead>Descrição</TableHead>
                        <TableHead>Categoria</TableHead>
                        <TableHead>Origem</TableHead>
                        <TableHead>Data</TableHead>
                        <TableHead className="text-right">Valor</TableHead>
                        <TableHead>Status</TableHead>
                      </TableRow>
                    </TableHeader>
                    <TableBody>
                      {filteredOverviewItems.map(item => {
                        if (item.type === "single") {
                          const record = item.record;
                          return (
                            <TableRow key={`single-${record.origin}-${record.id}`}>
                              <TableCell>
                                <Badge variant={record.type === "income" ? "default" : "destructive"}>
                                  {record.type === "income" ? "Receita" : "Despesa"}
                                </Badge>
                              </TableCell>
                              <TableCell className="font-medium">{record.description}</TableCell>
                              <TableCell>{record.category ?? "—"}</TableCell>
                              <TableCell>
                                <Badge variant="outline">
                                  {record.origin === "client" ? "Clientes" : "Operacional"}
                                </Badge>
                              </TableCell>
                              <TableCell>{formatDateLabel(record.date)}</TableCell>
                              <TableCell className="text-right font-semibold">
                                {formatCurrency(record.amount)}
                              </TableCell>
                              <TableCell>
                                <span
                                  className={`inline-flex items-center rounded-full px-2.5 py-1 text-xs font-medium ${getStatusColor(record.status)}`}
                                >
                                  {getStatusLabel(record.status)}
                                </span>
                              </TableCell>
                            </TableRow>
                          );
                        }

                        const isOpen = Boolean(openOverviewGroups[item.key]);
                        const pendingLabel = item.statusCounts.pending > 0 ? `${item.statusCounts.pending} pendente(s)` : null;
                        const paidLabel = item.statusCounts.paid > 0 ? `${item.statusCounts.paid} pago(s)` : null;
                        const overdueLabel = item.statusCounts.overdue > 0 ? `${item.statusCounts.overdue} em atraso` : null;
                        const cancelledLabel = item.statusCounts.cancelled > 0 ? `${item.statusCounts.cancelled} cancelado(s)` : null;

                        return (
                          <Fragment key={`group-${item.key}`}>
                            <TableRow className="bg-muted/40">
                              <TableCell>
                                <Badge variant={item.typeValue === "income" ? "default" : "destructive"}>
                                  {item.typeValue === "income" ? "Receita" : "Despesa"}
                                </Badge>
                              </TableCell>
                              <TableCell className="font-medium">
                                <div className="flex flex-col gap-1">
                                  <div className="flex flex-wrap items-center gap-2">
                                    <button
                                      type="button"
                                      onClick={() =>
                                        setOpenOverviewGroups(prev => ({
                                          ...prev,
                                          [item.key]: !prev[item.key],
                                        }))
                                      }
                                      aria-expanded={isOpen}
                                      className="flex items-center gap-2 text-left font-medium text-foreground transition-colors hover:text-primary"
                                    >
                                      <ChevronDown
                                        className={`h-4 w-4 transition-transform ${isOpen ? "-rotate-180" : "rotate-0"}`}
                                      />
                                      <span>{item.description}</span>
                                    </button>
                                    <Badge variant="outline">Parcelado ({item.records.length}x)</Badge>
                                  </div>
                                  <div className="flex flex-wrap gap-3 text-xs text-muted-foreground">
                                    {pendingLabel && <span>{pendingLabel}</span>}
                                    {paidLabel && <span>{paidLabel}</span>}
                                    {overdueLabel && <span>{overdueLabel}</span>}
                                    {cancelledLabel && <span>{cancelledLabel}</span>}
                                  </div>
                                </div>
                              </TableCell>
                              <TableCell>{item.category ?? "—"}</TableCell>
                              <TableCell>
                                <Badge variant="outline">
                                  {item.origin === "client" ? "Clientes" : "Operacional"}
                                </Badge>
                              </TableCell>
                              <TableCell>
                                {formatDateLabel(item.firstDate)} - {formatDateLabel(item.lastDate)}
                              </TableCell>
                              <TableCell className="text-right font-semibold">
                                {formatCurrency(item.totalAmount)}
                              </TableCell>
                              <TableCell>
                                <Badge variant={item.statusInfo.variant}>{item.statusInfo.label}</Badge>
                              </TableCell>
                            </TableRow>
                            {isOpen && (
                              <TableRow className="bg-muted/20">
                                <TableCell colSpan={7}>
                                  <div className="space-y-3">
                                    {item.records.map((installment, index) => (
                                      <div
                                        key={`${item.key}-${installment.id}`}
                                        className="flex flex-col gap-2 rounded-md border p-3 md:flex-row md:items-center md:justify-between"
                                      >
                                        <div className="space-y-1">
                                          <div className="flex flex-wrap items-center gap-2">
                                            <span className="font-medium">
                                              Parcela {index + 1} de {item.records.length}
                                            </span>
                                            <span
                                              className={`inline-flex items-center rounded-full px-2.5 py-1 text-xs font-medium ${getStatusColor(installment.status)}`}
                                            >
                                              {getStatusLabel(installment.status)}
                                            </span>
                                            {installment.clientName && (
                                              <Badge variant="outline">{installment.clientName}</Badge>
                                            )}
                                          </div>
                                          <div className="flex flex-wrap gap-4 text-sm text-muted-foreground">
                                            <span>Valor: {formatCurrency(installment.amount)}</span>
                                            <span>Data: {formatDateLabel(installment.date)}</span>
                                            {installment.paymentMethod && (
                                              <span>Pagamento: {installment.paymentMethod}</span>
                                            )}
                                          </div>
                                        </div>
                                      </div>
                                    ))}
                                  </div>
                                </TableCell>
                              </TableRow>
                            )}
                          </Fragment>
                        );
                      })}
                    </TableBody>
                  </Table>
                </div>
              ) : (
                <div className="py-8 text-center text-muted-foreground">
                  Nenhuma movimentação encontrada para o filtro informado.
                </div>
              )}
            </CardContent>
          </Card>

          <div className="grid grid-cols-1 lg:grid-cols-2 gap-6">
            <Card>
              <CardHeader>
                <CardTitle>Contas a Receber</CardTitle>
              </CardHeader>
              <CardContent>
                <div className="space-y-3">
                  {transactions
                    .filter(t => t.transaction_type === "income" && t.status === "pending")
                    .slice(0, 5)
                    .map(transaction => (
                      <div key={transaction.id} className="flex items-center justify-between p-3 border rounded-lg">
                        <div>
                          <div className="font-medium">{transaction.description}</div>
                          <div className="text-sm text-muted-foreground">
                            Vencimento: {format(new Date(transaction.transaction_date), "dd/MM/yyyy")}
                          </div>
                        </div>
                        <div className="text-right">
                          <div className="font-semibold text-green-600">
                            {formatCurrency(transaction.amount)}
                          </div>
                          <Badge variant="outline">Pendente</Badge>
                        </div>
                      </div>
                    ))
                  }
                </div>
              </CardContent>
            </Card>

            <Card>
              <CardHeader>
                <CardTitle>Contas a Pagar</CardTitle>
              </CardHeader>
              <CardContent>
                <div className="space-y-3">
                  {transactions
                    .filter(t => t.transaction_type === "expense" && (t.status === "pending" || t.status === "overdue"))
                    .slice(0, 5)
                    .map(transaction => (
                      <div key={transaction.id} className="flex items-center justify-between p-3 border rounded-lg">
                        <div>
                          <div className="font-medium">{transaction.description}</div>
                          <div className="text-sm text-muted-foreground">
                            Vencimento: {format(new Date(transaction.transaction_date), "dd/MM/yyyy")}
                          </div>
                        </div>
                        <div className="text-right">
                          <div className="font-semibold text-red-600">
                            {formatCurrency(transaction.amount)}
                          </div>
                          <Badge variant={transaction.status === "overdue" ? "destructive" : "outline"}>
                            {transaction.status === "overdue" ? "Atrasado" : "Pendente"}
                          </Badge>
                        </div>
                      </div>
                    ))
                  }
                </div>
              </CardContent>
            </Card>
          </div>
        </TabsContent>

        {/* Clientes */}
        <TabsContent value="clients">
          <ClientFinancialTab />
        </TabsContent>

        {/* Fluxo */}
        <TabsContent value="fluxo">
          <Card>
            <CardContent className="py-8 text-center">
              <BarChart3 className="w-12 h-12 text-muted-foreground mx-auto mb-4" />
              <h3 className="text-lg font-medium mb-2">Fluxo de Caixa</h3>
              <p className="text-muted-foreground">
                Gráficos e projeções de fluxo de caixa em desenvolvimento
              </p>
            </CardContent>
          </Card>
        </TabsContent>

        {/* Relatórios */}
        <TabsContent value="relatorios" className="space-y-6">
          <Card>
            <CardContent className="py-8 text-center">
              <BarChart3 className="w-12 h-12 text-muted-foreground mx-auto mb-4" />
              <h3 className="text-lg font-medium mb-2">Relatórios Detalhados</h3>
              <p className="text-muted-foreground">
                Relatórios mensais e anuais em desenvolvimento
              </p>
            </CardContent>
          </Card>

          <Card>
            <CardHeader className="flex flex-col gap-4 md:flex-row md:items-center md:justify-between">
              <CardTitle>Relatório de Horas por Colaborador</CardTitle>
              <div className="flex gap-2">
                <Select
                  value={format(selectedMonth, "yyyy-MM")}
                  onValueChange={(value) => {
                    const [year, month] = value.split("-").map(Number);
                    if (!Number.isNaN(year) && !Number.isNaN(month)) {
                      setSelectedMonth(new Date(year, month - 1, 1));
                    }
                  }}
                >
                  <SelectTrigger className="w-48">
                    <SelectValue />
                  </SelectTrigger>
                  <SelectContent>
                    <SelectItem value={format(new Date(), "yyyy-MM")}>
                      {format(new Date(), "MMMM yyyy", { locale: ptBR })}
                    </SelectItem>
                    <SelectItem value={format(subMonths(new Date(), 1), "yyyy-MM")}>
                      {format(subMonths(new Date(), 1), "MMMM yyyy", { locale: ptBR })}
                    </SelectItem>
                  </SelectContent>
                </Select>
                <Button variant="outline">
                  <Download className="w-4 h-4 mr-2" />
                  Exportar
                </Button>
              </div>
            </CardHeader>
            <CardContent className="p-0">
              <Table>
                <TableHeader>
                  <TableRow>
                    <TableHead>Colaborador</TableHead>
                    <TableHead>Horas/Semana</TableHead>
                    <TableHead>Horas/Mês</TableHead>
                    <TableHead>Valor/Hora</TableHead>
                    <TableHead className="text-right">Total Mensal</TableHead>
                  </TableRow>
                </TableHeader>
                <TableBody>
                  {horasColaboradores.map((colaborador) => (
                    <TableRow key={colaborador.id}>
                      <TableCell className="font-medium">{colaborador.nome}</TableCell>
                      <TableCell>
                        <div className="flex items-center gap-2">
                          <Timer className="w-4 h-4 text-muted-foreground" />
                          {colaborador.horas_semana}h
                        </div>
                      </TableCell>
                      <TableCell>{colaborador.horas_mes}h</TableCell>
                      <TableCell>{formatCurrency(colaborador.valor_hora)}</TableCell>
                      <TableCell className="text-right font-semibold">
                        {formatCurrency(colaborador.total_mes)}
                      </TableCell>
                    </TableRow>
                  ))}
                  {horasColaboradores.length > 0 && (
                    <TableRow className="border-t-2">
                      <TableCell colSpan={4} className="font-semibold">Total Geral</TableCell>
                      <TableCell className="text-right font-bold text-lg">
                        {formatCurrency(horasColaboradores.reduce((acc, c) => acc + c.total_mes, 0))}
                      </TableCell>
                    </TableRow>
                  )}
                </TableBody>
              </Table>
            </CardContent>
          </Card>
        </TabsContent>

        {/* Cadastro — por último */}
        <TabsContent value="cadastro" className="space-y-6">
          <IncomeManagement onDataChange={loadData} />
          <ExpenseManagement onDataChange={loadData} />
          <FinancialCategoryManagement />
        </TabsContent>
      </Tabs>
    </div>
  );
}<|MERGE_RESOLUTION|>--- conflicted
+++ resolved
@@ -857,24 +857,7 @@
   }, [transactions, manualExpenses, getTransactionCategoryLabel]);
 
   const overviewItems = useMemo<OverviewListItem[]>(() => {
-<<<<<<< HEAD
-    const groups = new Map<string, { records: OverviewRecord[]; baseDescription: string }>();
-    const singles: OverviewRecord[] = [];
-
-    overviewRecords.forEach(record => {
-      const groupingData = getInstallmentGroupingKey(record);
-
-      if (groupingData) {
-        const existing = groups.get(groupingData.key);
-        if (existing) {
-          existing.records.push(record);
-        } else {
-          groups.set(groupingData.key, {
-            records: [record],
-            baseDescription: groupingData.baseDescription,
-          });
-        }
-=======
+
     const groups = new Map<string, OverviewRecord[]>();
     const singles: OverviewRecord[] = [];
 
@@ -895,7 +878,7 @@
         const existing = groups.get(key) ?? [];
         existing.push(record);
         groups.set(key, existing);
->>>>>>> bc6eac49
+
       } else {
         singles.push(record);
       }
@@ -909,11 +892,9 @@
 
     const statusKeys: OverviewStatusKey[] = ["pending", "paid", "overdue", "cancelled"];
 
-<<<<<<< HEAD
-    groups.forEach(({ records, baseDescription }, key) => {
-=======
+
     groups.forEach((records, key) => {
->>>>>>> bc6eac49
+
       if (records.length <= 1) {
         const [record] = records;
         if (record) {
@@ -947,11 +928,9 @@
       items.push({
         type: "installment",
         key,
-<<<<<<< HEAD
-        description: baseDescription || firstRecord?.description || "Parcelado",
-=======
+
         description: firstRecord?.description ?? "Parcelado",
->>>>>>> bc6eac49
+
         typeValue: firstRecord?.type ?? "expense",
         origin: firstRecord?.origin ?? "operational",
         category: firstRecord?.category ?? "Sem categoria",
@@ -1071,7 +1050,7 @@
 
       if (item.type === "single") {
         const recordCategory = normalizeCategoryLabel(item.record.category);
-<<<<<<< HEAD
+
         searchFields.push(
           item.record.description,
           recordCategory,
@@ -1118,54 +1097,7 @@
           item.totalAmount.toFixed(2),
         );
 
-=======
-        searchFields.push(
-          item.record.description,
-          recordCategory,
-          item.record.status,
-          getStatusLabel(item.record.status),
-          item.record.origin,
-          item.record.origin === "client" ? "clientes" : "operacional",
-          item.record.type,
-          item.record.type === "income" ? "receita" : "despesa",
-          item.record.amount.toLocaleString("pt-BR", { minimumFractionDigits: 2 }),
-          item.record.amount.toFixed(2),
-          formatDateLabel(item.record.date),
-        );
-
-        if (item.record.categoryType) {
-          searchFields.push(
-            item.record.categoryType,
-            manualCategoryTypeLabels[item.record.categoryType],
-          );
-        }
-
-        if (item.record.clientName) {
-          searchFields.push(item.record.clientName);
-        }
-
-        if (item.record.paymentMethod) {
-          searchFields.push(item.record.paymentMethod);
-        }
-      } else {
-        searchFields.push(
-          item.description,
-          categoryLabel,
-          item.origin,
-          item.origin === "client" ? "clientes" : "operacional",
-          item.typeValue,
-          item.typeValue === "income" ? "receita" : "despesa",
-          item.statusInfo.label,
-          `${item.records.length} parcelas`,
-          "parcelado",
-          "parcelas",
-          formatDateLabel(item.firstDate),
-          formatDateLabel(item.lastDate),
-          item.totalAmount.toLocaleString("pt-BR", { minimumFractionDigits: 2 }),
-          item.totalAmount.toFixed(2),
-        );
-
->>>>>>> bc6eac49
+
         if (item.categoryType) {
           searchFields.push(
             item.categoryType,
