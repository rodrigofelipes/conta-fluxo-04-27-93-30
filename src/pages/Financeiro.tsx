--- conflicted
+++ resolved
@@ -37,10 +37,7 @@
 import { PaymentLinkGenerator } from "@/components/payments/PaymentLinkGenerator";
 import { PaymentLinksTable } from "@/components/payments/PaymentLinksTable";
 import type { PaymentLinkRow } from "@/components/payments/PaymentLinksTable";
-<<<<<<< HEAD
-import { isMissingTableError } from "@/lib/supabaseErrors";
-=======
->>>>>>> dadf40f2
+
 
 /** *********************************************
  *  FinancialCategoryManagement
@@ -642,21 +639,10 @@
         .order('created_at', { ascending: false })
         .limit(100);
 
-<<<<<<< HEAD
-      let resolvedPaymentLinks: PaymentLinkRecord[] = [];
-      if (paymentLinksError) {
-        if (isMissingTableError(paymentLinksError)) {
-          console.warn('Tabela payment_links não encontrada. Recursos de pagamento online serão ignorados.');
-        } else {
-          throw paymentLinksError;
-        }
-      } else {
-        resolvedPaymentLinks = (paymentLinksData ?? []) as PaymentLinkRecord[];
-      }
-=======
+
       if (paymentLinksError) throw paymentLinksError;
 
->>>>>>> dadf40f2
+
 
       const { data: onlinePaymentsData, error: onlinePaymentsError } = await supabase
         .from('payment_transactions')
@@ -664,21 +650,10 @@
         .order('created_at', { ascending: false })
         .limit(100);
 
-<<<<<<< HEAD
-      let resolvedOnlinePayments: OnlinePaymentTransaction[] = [];
-      if (onlinePaymentsError) {
-        if (isMissingTableError(onlinePaymentsError)) {
-          console.warn('Tabela payment_transactions não encontrada. Recursos de pagamento online serão ignorados.');
-        } else {
-          throw onlinePaymentsError;
-        }
-      } else {
-        resolvedOnlinePayments = (onlinePaymentsData ?? []) as OnlinePaymentTransaction[];
-      }
-=======
+
       if (onlinePaymentsError) throw onlinePaymentsError;
 
->>>>>>> dadf40f2
+
 
       const { data: installmentsData, error: installmentsError } = await supabase
         .from('payment_installments')
