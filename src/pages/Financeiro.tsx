--- conflicted
+++ resolved
@@ -377,11 +377,9 @@
   const [bankAccounts, setBankAccounts] = useState<BankAccount[]>([]);
   const [horasColaboradores, setHorasColaboradores] = useState<HorasColaborador[]>([]);
   const [manualExpenses, setManualExpenses] = useState<ManualExpense[]>([]);
-<<<<<<< HEAD
-  const [financialCategories, setFinancialCategories] = useState<Category[]>([]);
-=======
+
   const [categories, setCategories] = useState<Category[]>([]);
->>>>>>> 608ffbdc
+
   const [loading, setLoading] = useState(true);
   const [isDialogOpen, setIsDialogOpen] = useState(false);
   const [activeTab, setActiveTab] = useState<FinanceTab>("overview");
@@ -503,11 +501,9 @@
         created_at: String(category.created_at),
         updated_at: category.updated_at ? String(category.updated_at) : null,
       }));
-<<<<<<< HEAD
-      setFinancialCategories(mappedCategories);
-=======
+
       setCategories(mappedCategories);
->>>>>>> 608ffbdc
+
     } catch (error) {
       console.error('Erro ao carregar dados financeiros:', error);
       toast({
