--- conflicted
+++ resolved
@@ -35,42 +35,23 @@
 interface ExpenseManagementProps {
   onDataChange?: () => void;
 }
-<<<<<<< HEAD
-
-interface ExpenseFormState {
-  description: string;
-  amount: string;
-  expense_date: string;
-  category_id: string;
-  payment_method: string;
-  status: Expense["status"];
-  recurrence_type: "none" | "monthly" | "yearly";
-  isInstallment: boolean;
-  installmentCount: string;
-}
-
-export function ExpenseManagement({ onDataChange }: ExpenseManagementProps) {
-  const { user } = useAuth();
-=======
+
 export function ExpenseManagement({
   onDataChange
 }: ExpenseManagementProps) {
   const {
     user
   } = useAuth();
->>>>>>> d56826f6
+
   const [expenses, setExpenses] = useState<Expense[]>([]);
   const [categories, setCategories] = useState<FinancialCategory[]>([]);
   const [loading, setLoading] = useState(true);
   const [createDialogOpen, setCreateDialogOpen] = useState(false);
   const [createCategoryOpen, setCreateCategoryOpen] = useState(false);
   const [savingExpense, setSavingExpense] = useState(false);
-<<<<<<< HEAD
-
-  const createDefaultExpenseForm = (): ExpenseFormState => ({
-=======
+
   const [expenseForm, setExpenseForm] = useState({
->>>>>>> d56826f6
+
     description: "",
     amount: "",
     expense_date: new Date().toISOString().split('T')[0],
@@ -81,13 +62,8 @@
     isInstallment: false,
     installmentCount: "1"
   });
-<<<<<<< HEAD
-
-  const [expenseForm, setExpenseForm] = useState<ExpenseFormState>(createDefaultExpenseForm);
-  const [editingExpenseId, setEditingExpenseId] = useState<string | null>(null);
-
-=======
->>>>>>> d56826f6
+
+
   const [categoryForm, setCategoryForm] = useState({
     name: "",
     category_type: "fixo" as const
@@ -158,48 +134,7 @@
       });
     }
   };
-<<<<<<< HEAD
-
-  const parseAmount = (value: string) => {
-    if (!value) return NaN;
-    const normalized = value.replace(/\./g, '').replace(',', '.');
-    return Number(normalized);
-  };
-
-  const startCreateExpense = () => {
-    setEditingExpenseId(null);
-    setExpenseForm(createDefaultExpenseForm());
-    setCreateDialogOpen(true);
-  };
-
-  const startEditExpense = (expense: Expense) => {
-    setEditingExpenseId(expense.id);
-    setExpenseForm({
-      description: expense.description,
-      amount: expense.amount.toString(),
-      expense_date: expense.expense_date.split('T')[0],
-      category_id: expense.category_id ? String(expense.category_id) : "",
-      payment_method: expense.payment_method ? String(expense.payment_method) : "",
-      status: expense.status,
-      recurrence_type: expense.recurrence_type ?? 'none',
-      isInstallment: false,
-      installmentCount: "1"
-    });
-    setCreateDialogOpen(true);
-  };
-
-  const handleExpenseDialogOpenChange = (open: boolean) => {
-    setCreateDialogOpen(open);
-    if (!open) {
-      setEditingExpenseId(null);
-      setExpenseForm(createDefaultExpenseForm());
-    }
-  };
-
-  const saveExpense = async () => {
-    if (savingExpense) return;
-
-=======
+
   const createExpense = async () => {
     if (savingExpense) return;
     const parseAmount = (value: string) => {
@@ -207,7 +142,7 @@
       const normalized = value.replace(/\./g, '').replace(',', '.');
       return Number(normalized);
     };
->>>>>>> d56826f6
+
     const amountValue = parseAmount(expenseForm.amount);
     if (!expenseForm.description.trim() || Number.isNaN(amountValue) || amountValue <= 0) {
       toast({
@@ -234,68 +169,7 @@
       });
       return;
     }
-<<<<<<< HEAD
-
-    try {
-      setSavingExpense(true);
-      const isEditing = Boolean(editingExpenseId);
-
-      if (isEditing) {
-        const { error } = await supabase
-          .from('expenses')
-          .update({
-            description: expenseForm.description.trim(),
-            amount: amountValue,
-            expense_date: expenseForm.expense_date,
-            category_id: expenseForm.category_id || null,
-            payment_method: expenseForm.payment_method || null,
-            status: expenseForm.status,
-            recurrence_type: expenseForm.recurrence_type,
-          })
-          .eq('id', editingExpenseId);
-
-        if (error) throw error;
-
-        toast({
-          title: "Sucesso",
-          description: "Despesa atualizada com sucesso!"
-        });
-      } else {
-        const installmentCount = expenseForm.isInstallment ? parseInt(expenseForm.installmentCount, 10) : 1;
-        if (expenseForm.isInstallment && (!installmentCount || installmentCount < 1)) {
-          toast({
-            title: "Erro",
-            description: "Informe um número válido de parcelas.",
-            variant: "destructive"
-          });
-          return;
-        }
-
-        const entries: Array<Record<string, any>> = [];
-
-        if (expenseForm.isInstallment && installmentCount > 1) {
-          const totalInCents = Math.round(amountValue * 100);
-          const baseAmountInCents = Math.floor(totalInCents / installmentCount);
-          const remainder = totalInCents % installmentCount;
-
-          for (let i = 0; i < installmentCount; i++) {
-            const amountInCents = baseAmountInCents + (i < remainder ? 1 : 0);
-            const dueDate = new Date(baseDate);
-            dueDate.setMonth(dueDate.getMonth() + i);
-
-            entries.push({
-              description: `${expenseForm.description.trim()} (Parcela ${i + 1}/${installmentCount})`,
-              amount: amountInCents / 100,
-              expense_date: dueDate.toISOString().split('T')[0],
-              category_id: expenseForm.category_id || null,
-              payment_method: expenseForm.payment_method || null,
-              status: expenseForm.status,
-              recurrence_type: 'monthly',
-              created_by: user.id
-            });
-          }
-        } else {
-=======
+
     const installmentCount = expenseForm.isInstallment ? parseInt(expenseForm.installmentCount, 10) : 1;
     if (expenseForm.isInstallment && (!installmentCount || installmentCount < 1)) {
       toast({
@@ -316,7 +190,7 @@
           const amountInCents = baseAmountInCents + (i < remainder ? 1 : 0);
           const dueDate = new Date(baseDate);
           dueDate.setMonth(dueDate.getMonth() + i);
->>>>>>> d56826f6
+
           entries.push({
             description: expenseForm.description.trim(),
             amount: amountValue,
@@ -328,25 +202,7 @@
             created_by: user.id
           });
         }
-<<<<<<< HEAD
-
-        const { error } = await supabase
-          .from('expenses')
-          .insert(entries);
-
-        if (error) throw error;
-
-        toast({
-          title: "Sucesso",
-          description: expenseForm.isInstallment && installmentCount > 1
-            ? `${installmentCount} parcelas criadas com sucesso!`
-            : "Despesa criada com sucesso!"
-        });
-      }
-
-      setExpenseForm(createDefaultExpenseForm());
-      setEditingExpenseId(null);
-=======
+
       } else {
         entries.push({
           description: expenseForm.description,
@@ -378,7 +234,7 @@
         isInstallment: false,
         installmentCount: "1"
       });
->>>>>>> d56826f6
+
       setCreateDialogOpen(false);
       await fetchData();
       onDataChange?.();
@@ -464,27 +320,11 @@
   const totalPending = expenses.filter(e => e.status === 'pending').reduce((sum, e) => sum + e.amount, 0);
   const totalPaid = expenses.filter(e => e.status === 'paid').reduce((sum, e) => sum + e.amount, 0);
   const installmentCountNumber = parseInt(expenseForm.installmentCount, 10);
-<<<<<<< HEAD
-  const normalizedAmountPreview = expenseForm.amount
-    ? Number(expenseForm.amount.replace(/\./g, '').replace(',', '.'))
-    : NaN;
-  const isEditingExpense = Boolean(editingExpenseId);
-  const showInstallmentPreview =
-    !isEditingExpense &&
-    expenseForm.isInstallment &&
-    installmentCountNumber > 1 &&
-    !Number.isNaN(normalizedAmountPreview) &&
-    normalizedAmountPreview > 0;
-
-  const perInstallment = showInstallmentPreview
-    ? normalizedAmountPreview / installmentCountNumber
-    : 0;
-
-=======
+
   const normalizedAmountPreview = expenseForm.amount ? Number(expenseForm.amount.replace(/\./g, '').replace(',', '.')) : NaN;
   const showInstallmentPreview = expenseForm.isInstallment && installmentCountNumber > 1 && !Number.isNaN(normalizedAmountPreview) && normalizedAmountPreview > 0;
   const perInstallment = showInstallmentPreview ? normalizedAmountPreview / installmentCountNumber : 0;
->>>>>>> d56826f6
+
   const firstInstallmentDate = (() => {
     const date = new Date(expenseForm.expense_date);
     return Number.isNaN(date.getTime()) ? null : date;
@@ -588,47 +428,7 @@
                 }))} />
                 </div>
               </div>
-<<<<<<< HEAD
-              {!isEditingExpense && (
-                <>
-                  <div className="rounded-lg border bg-muted/50 p-3 flex items-start justify-between gap-4">
-                    <div>
-                      <p className="text-sm font-medium">Pagamento parcelado</p>
-                      <p className="text-xs text-muted-foreground">
-                        Habilite para dividir o valor em parcelas mensais automáticas.
-                      </p>
-                    </div>
-                    <Switch
-                      checked={expenseForm.isInstallment}
-                      onCheckedChange={(checked) =>
-                        setExpenseForm(prev => ({
-                          ...prev,
-                          isInstallment: checked,
-                          installmentCount: checked
-                            ? (prev.installmentCount === "1" ? "2" : prev.installmentCount)
-                            : "1",
-                        }))
-                      }
-                    />
-                  </div>
-                  {expenseForm.isInstallment && (
-                    <div>
-                      <Label htmlFor="installment_count">Número de Parcelas</Label>
-                      <Input
-                        id="installment_count"
-                        type="number"
-                        min={1}
-                        value={expenseForm.installmentCount}
-                        onChange={(e) => setExpenseForm(prev => ({ ...prev, installmentCount: e.target.value }))}
-                        placeholder="2"
-                      />
-                    </div>
-                  )}
-                </>
-              )}
-              {showInstallmentPreview && firstInstallmentDate && lastInstallmentDate && (
-                <div className="text-xs text-muted-foreground rounded-md border bg-muted/40 p-3">
-=======
+
               <div className="rounded-lg border bg-muted/50 p-3 flex items-start justify-between gap-4">
                 <div>
                   <p className="text-sm font-medium">Pagamento parcelado</p>
@@ -650,7 +450,7 @@
               }))} placeholder="2" />
                 </div>}
               {showInstallmentPreview && firstInstallmentDate && lastInstallmentDate && <div className="text-xs text-muted-foreground rounded-md border bg-muted/40 p-3">
->>>>>>> d56826f6
+
                   <p>
                     Serão criadas <span className="font-medium text-foreground">{installmentCountNumber} parcelas</span> de
                     <span className="font-medium text-foreground"> R$ {perInstallment.toLocaleString('pt-BR', {
@@ -787,22 +587,9 @@
                   </div>
                 </div>
                 <div className="flex items-center gap-2">
-<<<<<<< HEAD
-                  <Button
-                    variant="outline"
-                    size="sm"
-                    onClick={() => startEditExpense(expense)}
-                  >
-                    <Pencil className="h-4 w-4" />
-                  </Button>
-                  {expense.status === 'pending' && (
-                    <Button
-                      size="sm"
-                      onClick={() => updateExpenseStatus(expense.id, 'paid')}
-                    >
-=======
+
                   {expense.status === 'pending' && <Button size="sm" onClick={() => updateExpenseStatus(expense.id, 'paid')}>
->>>>>>> d56826f6
+
                       Marcar como Pago
                     </Button>}
                   <Button variant="destructive" size="sm" onClick={() => deleteExpense(expense.id)}>
