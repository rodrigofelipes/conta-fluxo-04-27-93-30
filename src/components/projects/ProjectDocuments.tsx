import { useState, useEffect } from "react";
import { Button } from "@/components/ui/button";
import { Card, CardContent, CardHeader, CardTitle } from "@/components/ui/card";
import { Input } from "@/components/ui/input";
<<<<<<< HEAD
import {
  AlertDialog,
  AlertDialogAction,
  AlertDialogCancel,
  AlertDialogContent,
  AlertDialogDescription,
  AlertDialogFooter,
  AlertDialogHeader,
  AlertDialogTitle,
} from "@/components/ui/alert-dialog";
=======
import { Progress } from "@/components/ui/progress";
>>>>>>> a0b8bd93
import {
  Upload,
  FileText,
  Download,
  Calendar,
  Trash2,
  Image,
  FileVideo,
  FileArchive
} from "lucide-react";
import { toast } from "@/hooks/use-toast";
import { supabase } from "@/integrations/supabase/client";
import { useAuth } from "@/state/auth";

interface ProjectDocument {
  id: string;
  project_id: string;
  document_name: string;
  document_type: string;
  file_path: string;
  file_size: number;
  created_at: string;
}

interface ProjectDocumentsProps {
  projectId: string;
}

export function ProjectDocuments({ projectId }: ProjectDocumentsProps) {
  const { user } = useAuth();
  const [documents, setDocuments] = useState<ProjectDocument[]>([]);
  const [loading, setLoading] = useState(true);
  const [uploading, setUploading] = useState(false);
<<<<<<< HEAD
  const [documentToDelete, setDocumentToDelete] = useState<ProjectDocument | null>(null);
  const [deleting, setDeleting] = useState(false);
=======
  const [uploadProgress, setUploadProgress] = useState(0);
>>>>>>> a0b8bd93

  useEffect(() => {
    loadDocuments();
  }, [projectId]);

  const loadDocuments = async () => {
    setLoading(true);
    try {
      const { data, error } = await supabase
        .from('project_documents')
        .select('*')
        .eq('project_id', projectId)
        .order('created_at', { ascending: false });

      if (error) throw error;
      setDocuments(data || []);
    } catch (error) {
      console.error('Erro ao carregar documentos:', error);
      toast({
        title: "Erro",
        description: "Erro ao carregar documentos do projeto",
        variant: "destructive"
      });
    } finally {
      setLoading(false);
    }
  };

  const handleFileUpload = async (event: React.ChangeEvent<HTMLInputElement>) => {
    const file = event.target.files?.[0];
    if (!file || !user) return;

    setUploading(true);
    setUploadProgress(0);

    const progressInterval = globalThis.setInterval(() => {
      setUploadProgress(prev => {
        const nextValue = prev + 10;
        return nextValue >= 90 ? 90 : nextValue;
      });
    }, 300);

    try {
      // Sanitiza o nome do arquivo para evitar caracteres inválidos no Storage
      const sanitizedFileName = file.name
        .normalize('NFD')
        .replace(/[\u0300-\u036f]/g, '')
        .replace(/[^a-zA-Z0-9.-]/g, '_')
        .replace(/_{2,}/g, '_')
        .toLowerCase();

      // Upload do arquivo para o Supabase Storage
      const fileName = `${projectId}/${Date.now()}_${sanitizedFileName}`;
      const { data: uploadData, error: uploadError } = await supabase.storage
        .from('project-documents')
        .upload(fileName, file, {
          cacheControl: '3600',
          upsert: true,
          contentType: file.type || 'application/octet-stream',
        });

      if (uploadError) throw uploadError;

      // Salvar informações do documento na tabela
      const { data: docData, error: docError } = await supabase
        .from('project_documents')
        .insert({
          project_id: projectId,
          document_name: file.name,
          document_type: getDocumentType(file.name),
          file_path: uploadData.path,
          file_size: file.size,
          uploaded_by: user.id
        })
        .select()
        .single();

      if (docError) throw docError;

      // Adicionar o documento à lista
      setDocuments(prev => [docData, ...prev]);
      event.target.value = '';

      setUploadProgress(100);

      toast({
        title: "Sucesso",
        description: "Documento enviado com sucesso!"
      });
    } catch (error) {
      console.error('Erro ao enviar documento:', error);
      setUploadProgress(0);
      toast({
        title: "Erro",
        description: "Erro ao enviar documento. Tente novamente.",
        variant: "destructive"
      });
    } finally {
      globalThis.clearInterval(progressInterval);
      setUploading(false);
      globalThis.setTimeout(() => {
        setUploadProgress(0);
      }, 500);
    }
  };

  const getDocumentType = (fileName: string): string => {
    const extension = fileName.split('.').pop()?.toLowerCase();
    
    if (['jpg', 'jpeg', 'png', 'gif', 'webp'].includes(extension || '')) return 'image';
    if (['pdf'].includes(extension || '')) return 'pdf';
    if (['doc', 'docx'].includes(extension || '')) return 'document';
    if (['xls', 'xlsx'].includes(extension || '')) return 'spreadsheet';
    if (['mp4', 'avi', 'mov'].includes(extension || '')) return 'video';
    if (['zip', 'rar', '7z'].includes(extension || '')) return 'archive';
    
    return 'other';
  };

  const getDocumentIcon = (type: string) => {
    switch (type) {
      case 'image':
        return <Image className="h-5 w-5 text-green-600" />;
      case 'video':
        return <FileVideo className="h-5 w-5 text-purple-600" />;
      case 'archive':
        return <FileArchive className="h-5 w-5 text-orange-600" />;
      default:
        return <FileText className="h-5 w-5 text-blue-600" />;
    }
  };

  const formatFileSize = (bytes: number): string => {
    if (bytes === 0) return '0 Bytes';
    const k = 1024;
    const sizes = ['Bytes', 'KB', 'MB', 'GB'];
    const i = Math.floor(Math.log(bytes) / Math.log(k));
    return parseFloat((bytes / Math.pow(k, i)).toFixed(2)) + ' ' + sizes[i];
  };

  const handleDownload = async (document: ProjectDocument) => {
    try {
      const { data, error } = await supabase.storage
        .from('project-documents')
        .download(document.file_path);

      if (error) throw error;

      // Criar URL para download
      const url = URL.createObjectURL(data);
      const a = globalThis.document.createElement('a');
      a.href = url;
      a.download = document.document_name;
      globalThis.document.body.appendChild(a);
      a.click();
      globalThis.document.body.removeChild(a);
      URL.revokeObjectURL(url);

      toast({
        title: "Sucesso",
        description: `Download de "${document.document_name}" iniciado`
      });
    } catch (error) {
      console.error('Erro ao fazer download:', error);
      toast({
        title: "Erro",
        description: "Erro ao fazer download do documento",
        variant: "destructive"
      });
    }
  };

  const handleDelete = async () => {
    if (!documentToDelete) return;

    setDeleting(true);
    const document = documentToDelete;

    try {
      // Deletar do storage
      const { error: storageError } = await supabase.storage
        .from('project-documents')
        .remove([document.file_path]);

      if (storageError) throw storageError;

      // Deletar da tabela
      const { error: dbError } = await supabase
        .from('project_documents')
        .delete()
        .eq('id', document.id);

      if (dbError) throw dbError;

      // Remover da lista
      setDocuments(prev => prev.filter(doc => doc.id !== document.id));

      toast({
        title: "Sucesso",
        description: "Documento excluído com sucesso!"
      });

      setDocumentToDelete(null);
    } catch (error) {
      console.error('Erro ao excluir documento:', error);
      toast({
        title: "Erro",
        description: "Erro ao excluir documento. Tente novamente.",
        variant: "destructive"
      });
    } finally {
      setDeleting(false);
    }
  };

  if (loading) return <div className="p-6 text-center">Carregando documentos...</div>;

  return (
<<<<<<< HEAD
    <>
      <AlertDialog
        open={!!documentToDelete}
        onOpenChange={(open) => {
          if (!open && !deleting) {
            setDocumentToDelete(null);
          }
        }}
      >
        <AlertDialogContent>
          <AlertDialogHeader>
            <AlertDialogTitle>Excluir documento</AlertDialogTitle>
            <AlertDialogDescription>
              Tem certeza que deseja excluir "{documentToDelete?.document_name}"? Esta ação não pode ser desfeita.
            </AlertDialogDescription>
          </AlertDialogHeader>
          <AlertDialogFooter>
            <AlertDialogCancel disabled={deleting}>Cancelar</AlertDialogCancel>
            <AlertDialogAction
              className="bg-destructive text-destructive-foreground hover:bg-destructive/90"
              disabled={deleting}
              onClick={(event) => {
                event.preventDefault();
                handleDelete();
              }}
            >
              {deleting ? 'Excluindo...' : 'Excluir'}
            </AlertDialogAction>
          </AlertDialogFooter>
        </AlertDialogContent>
      </AlertDialog>
      <Card>
        <CardHeader className="flex flex-row items-center justify-between">
          <CardTitle className="flex items-center gap-2">
            <FileText className="h-5 w-5 text-primary" />
            Documentos do Projeto
          </CardTitle>
          <div className="flex items-center gap-2">
            <Input
              type="file"
              onChange={handleFileUpload}
              disabled={uploading}
              className="hidden"
              id="document-upload"
            />
=======
    <Card>
      <CardHeader className="flex flex-row items-center justify-between">
        <CardTitle className="flex items-center gap-2">
          <FileText className="h-5 w-5 text-primary" />
          Documentos do Projeto
        </CardTitle>
        <div className="flex items-center gap-2">
          <Input
            type="file"
            onChange={handleFileUpload}
            disabled={uploading}
            className="hidden"
            id="document-upload"
          />
          <Button
            variant="outline"
            size="sm"
            onClick={() => globalThis.document.getElementById('document-upload')?.click()}
            disabled={uploading}
            className="gap-2"
          >
            <Upload className="h-4 w-4" />
            {uploading ? 'Enviando...' : 'Adicionar Documento'}
          </Button>
        </div>
      </CardHeader>
      <CardContent>
        {(uploading || uploadProgress > 0) && (
          <div className="mb-4 space-y-2">
            <div className="flex items-center justify-between text-sm text-muted-foreground">
              <span>{uploadProgress === 100 ? 'Finalizando envio...' : 'Enviando documento...'}</span>
              <span>{uploadProgress}%</span>
            </div>
            <Progress value={uploadProgress} />
          </div>
        )}
        {documents.length > 0 ? (
          <div className="space-y-3">
            {documents.map(doc => (
              <div key={doc.id} className="flex items-center justify-between p-4 border border-border/50 rounded-lg hover:border-primary/30 transition-colors">
                <div className="flex items-center gap-3">
                  <div className="p-2 bg-muted rounded-lg">
                    {getDocumentIcon(doc.document_type)}
                  </div>
                  <div className="flex-1">
                    <h4 className="font-medium text-sm">{doc.document_name}</h4>
                    <div className="flex items-center gap-4 text-xs text-muted-foreground">
                      <span>{formatFileSize(doc.file_size)}</span>
                      <div className="flex items-center gap-1">
                        <Calendar className="h-3 w-3" />
                        {new Date(doc.created_at).toLocaleDateString('pt-BR')}
                      </div>
                    </div>
                  </div>
                </div>
                <div className="flex items-center gap-2">
                  <Button
                    variant="ghost"
                    size="sm"
                    onClick={() => handleDownload(doc)}
                    className="p-2"
                  >
                    <Download className="h-4 w-4" />
                  </Button>
                  <Button
                    variant="ghost"
                    size="sm"
                    onClick={() => handleDelete(doc)}
                    className="p-2 text-red-600 hover:text-red-700"
                  >
                    <Trash2 className="h-4 w-4" />
                  </Button>
                </div>
              </div>
            ))}
          </div>
        ) : (
          <div className="text-center py-8">
            <div className="w-16 h-16 bg-muted rounded-full flex items-center justify-center mx-auto mb-4">
              <FileText className="h-8 w-8 text-muted-foreground" />
            </div>
            <h3 className="font-medium mb-2">Nenhum documento anexado</h3>
            <p className="text-sm text-muted-foreground mb-4">
              Adicione documentos relacionados ao projeto como plantas, contratos, fotos, etc.
            </p>
>>>>>>> a0b8bd93
            <Button
              variant="outline"
              size="sm"
              onClick={() => globalThis.document.getElementById('document-upload')?.click()}
              disabled={uploading}
              className="gap-2"
            >
              <Upload className="h-4 w-4" />
              {uploading ? 'Enviando...' : 'Adicionar Documento'}
            </Button>
          </div>
        </CardHeader>
        <CardContent>
          {documents.length > 0 ? (
            <div className="space-y-3">
              {documents.map(doc => (
                <div key={doc.id} className="flex items-center justify-between p-4 border border-border/50 rounded-lg hover:border-primary/30 transition-colors">
                  <div className="flex items-center gap-3">
                    <div className="p-2 bg-muted rounded-lg">
                      {getDocumentIcon(doc.document_type)}
                    </div>
                    <div className="flex-1">
                      <h4 className="font-medium text-sm">{doc.document_name}</h4>
                      <div className="flex items-center gap-4 text-xs text-muted-foreground">
                        <span>{formatFileSize(doc.file_size)}</span>
                        <div className="flex items-center gap-1">
                          <Calendar className="h-3 w-3" />
                          {new Date(doc.created_at).toLocaleDateString('pt-BR')}
                        </div>
                      </div>
                    </div>
                  </div>
                  <div className="flex items-center gap-2">
                    <Button
                      variant="ghost"
                      size="sm"
                      onClick={() => handleDownload(doc)}
                      className="p-2"
                    >
                      <Download className="h-4 w-4" />
                    </Button>
                    <Button
                      variant="ghost"
                      size="sm"
                      onClick={() => setDocumentToDelete(doc)}
                      className="p-2 text-red-600 hover:text-red-700"
                    >
                      <Trash2 className="h-4 w-4" />
                    </Button>
                  </div>
                </div>
              ))}
            </div>
          ) : (
            <div className="text-center py-8">
              <div className="w-16 h-16 bg-muted rounded-full flex items-center justify-center mx-auto mb-4">
                <FileText className="h-8 w-8 text-muted-foreground" />
              </div>
              <h3 className="font-medium mb-2">Nenhum documento anexado</h3>
              <p className="text-sm text-muted-foreground mb-4">
                Adicione documentos relacionados ao projeto como plantas, contratos, fotos, etc.
              </p>
              <Button
                variant="outline"
                onClick={() => globalThis.document.getElementById('document-upload')?.click()}
                disabled={uploading}
                className="gap-2"
              >
                <Upload className="h-4 w-4" />
                {uploading ? 'Enviando...' : 'Adicionar Primeiro Documento'}
              </Button>
            </div>
          )}
        </CardContent>
      </Card>
    </>
  );
}<|MERGE_RESOLUTION|>--- conflicted
+++ resolved
@@ -2,20 +2,10 @@
 import { Button } from "@/components/ui/button";
 import { Card, CardContent, CardHeader, CardTitle } from "@/components/ui/card";
 import { Input } from "@/components/ui/input";
-<<<<<<< HEAD
-import {
-  AlertDialog,
-  AlertDialogAction,
-  AlertDialogCancel,
-  AlertDialogContent,
-  AlertDialogDescription,
-  AlertDialogFooter,
-  AlertDialogHeader,
-  AlertDialogTitle,
-} from "@/components/ui/alert-dialog";
-=======
+omponents/ui/alert-dialog";
+
 import { Progress } from "@/components/ui/progress";
->>>>>>> a0b8bd93
+
 import {
   Upload,
   FileText,
@@ -49,12 +39,9 @@
   const [documents, setDocuments] = useState<ProjectDocument[]>([]);
   const [loading, setLoading] = useState(true);
   const [uploading, setUploading] = useState(false);
-<<<<<<< HEAD
-  const [documentToDelete, setDocumentToDelete] = useState<ProjectDocument | null>(null);
-  const [deleting, setDeleting] = useState(false);
-=======
+
   const [uploadProgress, setUploadProgress] = useState(0);
->>>>>>> a0b8bd93
+
 
   useEffect(() => {
     loadDocuments();
@@ -273,53 +260,7 @@
   if (loading) return <div className="p-6 text-center">Carregando documentos...</div>;
 
   return (
-<<<<<<< HEAD
-    <>
-      <AlertDialog
-        open={!!documentToDelete}
-        onOpenChange={(open) => {
-          if (!open && !deleting) {
-            setDocumentToDelete(null);
-          }
-        }}
-      >
-        <AlertDialogContent>
-          <AlertDialogHeader>
-            <AlertDialogTitle>Excluir documento</AlertDialogTitle>
-            <AlertDialogDescription>
-              Tem certeza que deseja excluir "{documentToDelete?.document_name}"? Esta ação não pode ser desfeita.
-            </AlertDialogDescription>
-          </AlertDialogHeader>
-          <AlertDialogFooter>
-            <AlertDialogCancel disabled={deleting}>Cancelar</AlertDialogCancel>
-            <AlertDialogAction
-              className="bg-destructive text-destructive-foreground hover:bg-destructive/90"
-              disabled={deleting}
-              onClick={(event) => {
-                event.preventDefault();
-                handleDelete();
-              }}
-            >
-              {deleting ? 'Excluindo...' : 'Excluir'}
-            </AlertDialogAction>
-          </AlertDialogFooter>
-        </AlertDialogContent>
-      </AlertDialog>
-      <Card>
-        <CardHeader className="flex flex-row items-center justify-between">
-          <CardTitle className="flex items-center gap-2">
-            <FileText className="h-5 w-5 text-primary" />
-            Documentos do Projeto
-          </CardTitle>
-          <div className="flex items-center gap-2">
-            <Input
-              type="file"
-              onChange={handleFileUpload}
-              disabled={uploading}
-              className="hidden"
-              id="document-upload"
-            />
-=======
+
     <Card>
       <CardHeader className="flex flex-row items-center justify-between">
         <CardTitle className="flex items-center gap-2">
@@ -405,7 +346,7 @@
             <p className="text-sm text-muted-foreground mb-4">
               Adicione documentos relacionados ao projeto como plantas, contratos, fotos, etc.
             </p>
->>>>>>> a0b8bd93
+
             <Button
               variant="outline"
               size="sm"
