--- conflicted
+++ resolved
@@ -903,11 +903,9 @@
 
               <div className="grid grid-cols-1 gap-4 md:grid-cols-2">
                 <div className="space-y-2">
-<<<<<<< HEAD
-                  <Label htmlFor="payment-description">Descrição</Label>
-=======
+
                   <FormLabel htmlFor="payment-description">Descrição</FormLabel>
->>>>>>> cac80757
+
                   <Input
                     id="payment-description"
                     placeholder="Ex: Recebimento do projeto"
@@ -919,11 +917,9 @@
                   />
                 </div>
                 <div className="space-y-2">
-<<<<<<< HEAD
-                  <Label htmlFor="payment-amount">Valor total</Label>
-=======
+
                   <FormLabel htmlFor="payment-amount">Valor total</FormLabel>
->>>>>>> cac80757
+
                   <Input
                     id="payment-amount"
                     placeholder="0,00"
@@ -938,11 +934,9 @@
 
               <div className="grid grid-cols-1 gap-4 md:grid-cols-2">
                 <div className="space-y-2">
-<<<<<<< HEAD
-                  <Label htmlFor="payment-date">Data do primeiro recebimento</Label>
-=======
+
                   <FormLabel htmlFor="payment-date">Data do primeiro recebimento</FormLabel>
->>>>>>> cac80757
+
                   <Input
                     id="payment-date"
                     type="date"
@@ -954,11 +948,9 @@
                   />
                 </div>
                 <div className="space-y-2">
-<<<<<<< HEAD
-                  <Label htmlFor="payment-method">Forma de pagamento</Label>
-=======
+
                   <FormLabel htmlFor="payment-method">Forma de pagamento</FormLabel>
->>>>>>> cac80757
+
                   <Input
                     id="payment-method"
                     placeholder="Ex: Pix, Boleto, Cartão..."
@@ -989,11 +981,9 @@
 
                 {paymentForm.isInstallment && (
                   <div className="space-y-2">
-<<<<<<< HEAD
-                    <Label htmlFor="installment-count">Número de parcelas</Label>
-=======
+
                     <FormLabel htmlFor="installment-count">Número de parcelas</FormLabel>
->>>>>>> cac80757
+
                     <Input
                       id="installment-count"
                       type="number"
@@ -1009,11 +999,9 @@
               </div>
 
               <div className="space-y-2">
-<<<<<<< HEAD
-                <Label htmlFor="payment-notes">Observações para o financeiro</Label>
-=======
+
                 <FormLabel htmlFor="payment-notes">Observações para o financeiro</FormLabel>
->>>>>>> cac80757
+
                 <Textarea
                   id="payment-notes"
                   placeholder="Informações adicionais que o financeiro precisa saber"
