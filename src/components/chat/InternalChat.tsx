import { useState, useEffect, useRef, useCallback } from "react";
import { Card, CardContent, CardHeader, CardTitle } from "@/components/ui/card";
import { Button } from "@/components/ui/button";
import { Input } from "@/components/ui/input";
import { Badge } from "@/components/ui/badge";
import { Avatar, AvatarFallback } from "@/components/ui/avatar";
import { ScrollArea } from "@/components/ui/scroll-area";
import { Sheet, SheetContent, SheetHeader, SheetTitle, SheetTrigger } from "@/components/ui/sheet";
import { MessageSquare, Search, Send, Menu } from "lucide-react";
import { supabase } from "@/integrations/supabase/client";
import { useAuth } from "@/state/auth";
import { toast } from "@/hooks/use-toast";
import { useInternalChatContacts, InternalContact, GENERAL_CHAT_ID } from "@/hooks/useInternalChatContacts";
import { getRoleLabel } from "@/lib/roleUtils";

interface InternalMessage {
  id: string;
  content: string;
  timestamp: string;
  isOutgoing: boolean;
  from_user_name: string;
  to_user_name: string;
}

export function InternalChat() {
  const { user } = useAuth();
  const { contacts, loading, refetch } = useInternalChatContacts();
  const [selectedContact, setSelectedContact] = useState<InternalContact | null>(null);
  const [messages, setMessages] = useState<InternalMessage[]>([]);
  const [newMessage, setNewMessage] = useState("");
  const [searchTerm, setSearchTerm] = useState("");
  const [isSending, setIsSending] = useState(false);
  const [mobileContactsOpen, setMobileContactsOpen] = useState(false);
  const messagesEndRef = useRef<HTMLDivElement>(null);

  const formatTime = (timestamp: string) => {
    const date = new Date(timestamp);
    const now = new Date();
    const diffInHours = (now.getTime() - date.getTime()) / (1000 * 60 * 60);
    if (diffInHours < 24) {
      return date.toLocaleTimeString("pt-BR", { hour: "2-digit", minute: "2-digit" });
    }
    return date.toLocaleDateString("pt-BR", { day: "2-digit", month: "2-digit" });
  };

  const loadMessages = useCallback(async (contact: InternalContact) => {
<<<<<<< HEAD
    if (!contact) {
      return;
    }

    const currentUserId = user?.id;
    const isGroupChat = contact.isGroup || contact.id === GENERAL_CHAT_ID;
=======

    if (!user) return;
>>>>>>> eb0021e8


    try {
<<<<<<< HEAD
      if (isGroupChat) {
        const { data, error } = await supabase
          .from('group_messages')
          .select('id, message, created_at, user_id, user_name')
          .order('created_at', { ascending: true });

        if (error) {
          throw error;
        }

        const groupMessages: InternalMessage[] = (data ?? []).map((msg) => ({
          id: msg.id,
          content: msg.message,
          timestamp: msg.created_at,
          isOutgoing: currentUserId ? msg.user_id === currentUserId : false,
          from_user_name: msg.user_name || "",
          to_user_name: contact.name,
=======
      if (contact.isGroup) {
        const { data, error } = await supabase
          .from('group_messages')

          .select('*')

          .order('created_at', { ascending: true });

        if (error) throw error;

        const groupMessages: InternalMessage[] = (data || []).map((msg) => ({
          id: msg.id,
          content: msg.message,
          timestamp: msg.created_at,

          isOutgoing: msg.user_id === user.id,
          from_user_name: msg.user_name,

          to_user_name: "Chat Geral",
>>>>>>> eb0021e8
        }));

        setMessages(groupMessages);
        return;
      }

<<<<<<< HEAD
      if (!currentUserId) {
        console.warn('Usuário não disponível para carregar mensagens privadas.');
        return;
      }

      const orFilter = [
        `and(from_user_id.eq.${currentUserId},to_user_id.eq.${contact.id})`,
        `and(from_user_id.eq.${contact.id},to_user_id.eq.${currentUserId})`,
      ].join(',');

      const { data, error } = await supabase
        .from('messages')
        .select('id, message, created_at, from_user_id, to_user_id, from_user_name, to_user_name, viewed_at')
        .or(orFilter)
=======

      const { data, error } = await supabase
        .from('messages')
        .select('*')
        .or(`and(from_user_id.eq.${user.id},to_user_id.eq.${contact.id}),and(from_user_id.eq.${contact.id},to_user_id.eq.${user.id})`)

>>>>>>> eb0021e8
        .order('created_at', { ascending: true });

      if (error) {
        throw error;
      }

      const internalMessages: InternalMessage[] = (data ?? []).map((msg) => ({
        id: msg.id,
        content: msg.message,
        timestamp: msg.created_at,
        isOutgoing: msg.from_user_id === currentUserId,
        from_user_name: msg.from_user_name,
        to_user_name: msg.to_user_name,
      }));

      setMessages(internalMessages);

      const unreadIds = (data ?? [])
        .filter((msg) => msg.to_user_id === currentUserId && !msg.viewed_at)
        .map((msg) => msg.id);

      if (unreadIds.length > 0) {
        const { error: updateError } = await supabase
          .from('messages')
          .update({ viewed_at: new Date().toISOString() })
          .in('id', unreadIds);

        if (updateError) {
          console.error('Erro ao marcar mensagens como lidas:', updateError);
        }
      }
    } catch (error) {
      console.error('Erro ao carregar mensagens:', error);
      toast({
        title: "Erro",
        description: "Não foi possível carregar as mensagens.",
        variant: "destructive",
      });
    }
  }, [user?.id, toast]);

  const sendMessage = async () => {
    if (!newMessage.trim() || !selectedContact || !user || isSending) return;

    setIsSending(true);
    try {
      if (selectedContact.isGroup) {
        const { error } = await supabase
          .from('group_messages')
          .insert({
            user_id: user.id,
            message: newMessage,
            user_name: user.name,
          });

        if (error) throw error;
      } else {
        const { error } = await supabase
          .from('messages')
          .insert({
            from_user_id: user.id,
            to_user_id: selectedContact.id,
            message: newMessage,
            from_user_name: user.name,
            to_user_name: selectedContact.name,
            message_type: 'text',
          });

        if (error) throw error;
      }

      setNewMessage("");
      await loadMessages(selectedContact);
    } catch (error) {
      console.error('Erro ao enviar mensagem:', error);
      toast({
        title: "Erro",
        description: "Não foi possível enviar a mensagem.",
        variant: "destructive",
      });
    } finally {
      setIsSending(false);
    }
  };

<<<<<<< HEAD
  const handleContactSelect = useCallback((contact: InternalContact) => {
    setSelectedContact(contact);
    setNewMessage("");
    setMobileContactsOpen(false);
    setMessages([]);
  }, []);

  useEffect(() => {
    if (selectedContact) {
      loadMessages(selectedContact);
    }
  }, [selectedContact, loadMessages]);
=======
  const handleContactSelect = useCallback(async (contact: InternalContact) => {
    setSelectedContact(contact);
    setNewMessage("");
    setMobileContactsOpen(false);


    await loadMessages(contact);
  }, [loadMessages]);
>>>>>>> eb0021e8

  // Realtime updates
  useEffect(() => {
    if (!user) return;

    const privateChannel = supabase
      .channel('internal-chat-messages')
      .on(
        'postgres_changes',
        { event: 'INSERT', schema: 'public', table: 'messages' },
        async (payload) => {
          const newMsg = payload.new;

          // Se a mensagem é para este usuário ou deste usuário
          if (newMsg.to_user_id === user.id || newMsg.from_user_id === user.id) {
            // Atualizar lista de contatos
            await refetch({ silent: true });

            // Se a conversa está aberta, adicionar mensagem
            if (selectedContact &&
                !selectedContact.isGroup &&
                (newMsg.from_user_id === selectedContact.id || newMsg.to_user_id === selectedContact.id)) {
              await loadMessages(selectedContact);
            }
          }
        }
      )
      .subscribe();

    const groupChannel = supabase
      .channel('internal-group-chat')
      .on(
        'postgres_changes',
        { event: 'INSERT', schema: 'public', table: 'group_messages' },
        async () => {
          await refetch({ silent: true });

          if (selectedContact?.isGroup) {
            await loadMessages(selectedContact);
          }
        }
      )
      .subscribe();

    return () => {
      supabase.removeChannel(privateChannel);
      supabase.removeChannel(groupChannel);
    };
  }, [user, selectedContact, loadMessages, refetch]);

  useEffect(() => {
    if (!selectedContact && contacts.length > 0) {
      const generalContact = contacts.find((contact) => contact.id === GENERAL_CHAT_ID);
      if (generalContact) {
        handleContactSelect(generalContact);
      }
    }
  }, [contacts, selectedContact, handleContactSelect]);

  // Auto scroll
  useEffect(() => {
    if (messagesEndRef.current) {
      messagesEndRef.current.scrollIntoView({ behavior: "smooth" });
    }
  }, [messages]);

  const filteredContacts = contacts.filter((contact) =>
    contact.name.toLowerCase().includes(searchTerm.toLowerCase())
  );

  const totalUnread = contacts.reduce((sum, c) => sum + c.unreadCount, 0);

  return (
    <div className="flex gap-4 h-[calc(100vh-200px)] min-h-0">
      {/* Lista de Contatos - Desktop */}
      <div className="hidden md:block w-80 flex-shrink-0">
        <Card className="h-full flex flex-col">
          <CardHeader className="pb-3 flex-shrink-0">
            <CardTitle className="flex items-center gap-2">
              <MessageSquare className="h-5 w-5" />
              Chat Interno
              {totalUnread > 0 && (
                <Badge variant="destructive" className="ml-auto">
                  {totalUnread}
                </Badge>
              )}
            </CardTitle>
            <div className="relative">
              <Search className="absolute left-2 top-2.5 h-4 w-4 text-muted-foreground" />
              <Input
                placeholder="Buscar usuários..."
                value={searchTerm}
                onChange={(e) => setSearchTerm(e.target.value)}
                className="pl-8"
              />
            </div>
          </CardHeader>
          <CardContent className="p-0 flex-1 min-h-0">
            <ScrollArea className="h-full">
              {loading ? (
                <div className="p-4 text-center text-muted-foreground">
                  Carregando usuários...
                </div>
              ) : filteredContacts.length === 0 ? (
                <div className="p-4 text-center text-muted-foreground">
                  Nenhum usuário encontrado
                </div>
              ) : (
                filteredContacts.map((contact) => (
                  <div
                    key={contact.id}
                    className={`p-4 border-b cursor-pointer hover:bg-muted/50 transition-colors ${
                      selectedContact?.id === contact.id ? "bg-muted" : ""
                    }`}
                    onClick={() => handleContactSelect(contact)}
                  >
                    <div className="flex items-start gap-3">
                      <Avatar className="h-10 w-10 flex-shrink-0">
                        <AvatarFallback>
                          {contact.name.split(" ").map(n => n[0]).join("").slice(0, 2)}
                        </AvatarFallback>
                      </Avatar>
                      <div className="flex-1 min-w-0">
                        <div className="flex flex-wrap items-start gap-x-2 gap-y-1">
                          <h4 className="font-medium leading-tight break-words flex-1 min-w-0">
                            {contact.name}
                          </h4>
                          <div className="flex items-center gap-1 flex-shrink-0 whitespace-nowrap">
                            {contact.unreadCount > 0 && (
                              <Badge variant="destructive" className="text-xs">
                                {contact.unreadCount}
                              </Badge>
                            )}
                            {contact.isOnline && (
                              <div className="w-2 h-2 bg-green-500 rounded-full" />
                            )}
                          </div>
                        </div>
                          <p className="text-xs text-muted-foreground">
                            {contact.isGroup ? 'Canal geral' : getRoleLabel(contact.role as any)}
                          </p>
                        {contact.lastMessage && (
                          <p className="text-sm text-muted-foreground mt-1 whitespace-normal break-words line-clamp-2">
                            {contact.lastMessage}
                          </p>
                        )}
                      </div>
                    </div>
                  </div>
                ))
              )}
            </ScrollArea>
          </CardContent>
        </Card>
      </div>

      {/* Área de Chat */}
      <Card className="flex-1 flex flex-col min-w-0 h-full">
        {selectedContact ? (
          <>
            <CardHeader className="pb-3 flex-shrink-0">
              <div className="flex items-center gap-3">
                {/* Botão mobile para voltar/abrir contatos */}
                <Sheet open={mobileContactsOpen} onOpenChange={setMobileContactsOpen}>
                  <SheetTrigger asChild>
                    <Button variant="ghost" size="icon" className="md:hidden">
                      <Menu className="h-5 w-5" />
                    </Button>
                  </SheetTrigger>
                  <SheetContent side="left" className="w-[320px] p-0">
                    <SheetHeader className="p-4 border-b">
                      <SheetTitle className="flex items-center gap-2">
                        <MessageSquare className="h-5 w-5" />
                        Chat Interno
                        {totalUnread > 0 && (
                          <Badge variant="destructive" className="ml-auto">
                            {totalUnread}
                          </Badge>
                        )}
                      </SheetTitle>
                      <div className="relative mt-3">
                        <Search className="absolute left-2 top-2.5 h-4 w-4 text-muted-foreground" />
                        <Input
                          placeholder="Buscar usuários..."
                          value={searchTerm}
                          onChange={(e) => setSearchTerm(e.target.value)}
                          className="pl-8"
                        />
                      </div>
                    </SheetHeader>
                    <ScrollArea className="h-[calc(100vh-140px)]">
                      {filteredContacts.map((contact) => (
                        <div
                          key={contact.id}
                          className={`p-4 border-b cursor-pointer hover:bg-muted/50 transition-colors ${
                            selectedContact?.id === contact.id ? "bg-muted" : ""
                          }`}
                          onClick={() => handleContactSelect(contact)}
                        >
                          <div className="flex items-start gap-3">
                            <Avatar className="h-10 w-10 flex-shrink-0">
                              <AvatarFallback>
                                {contact.name.split(" ").map(n => n[0]).join("").slice(0, 2)}
                              </AvatarFallback>
                            </Avatar>
                            <div className="flex-1 min-w-0">
                              <div className="flex items-center gap-2">
                                <h4 className="font-medium">{contact.name}</h4>
                                {contact.unreadCount > 0 && (
                                  <Badge variant="destructive" className="text-xs">
                                    {contact.unreadCount}
                                  </Badge>
                                )}
                              </div>
                              <p className="text-xs text-muted-foreground">
                                {contact.isGroup ? 'Canal geral' : getRoleLabel(contact.role as any)}
                              </p>
                            </div>
                          </div>
                        </div>
                      ))}
                    </ScrollArea>
                  </SheetContent>
                </Sheet>

                <div className="flex items-center gap-3 flex-1 min-w-0">
                  <Avatar className="h-10 w-10 flex-shrink-0">
                    <AvatarFallback>
                      {selectedContact.name.split(" ").map(n => n[0]).join("").slice(0, 2)}
                    </AvatarFallback>
                  </Avatar>
                  <div className="flex-1 min-w-0">
                    <h3 className="font-semibold leading-tight break-words">
                      {selectedContact.name}
                    </h3>
                    <p className="text-sm text-muted-foreground">
                      {selectedContact.isGroup ? 'Canal geral' : getRoleLabel(selectedContact.role as any)}
                    </p>
                  </div>
                </div>
              </div>
            </CardHeader>

            {/* Área de Mensagens */}
            <div className="flex-1 flex flex-col min-h-0 overflow-hidden">
              <div className="flex-1 min-h-0 overflow-hidden">
                <ScrollArea className="h-full px-3 py-4">
                  <div className="space-y-4 w-full pr-6">
                    {messages.map((message) => (
                      <div
                        key={message.id}
                        className={`flex w-full ${message.isOutgoing ? "justify-end" : "justify-start"}`}
                      >
                        <div
                          className={`flex max-w-[75%] flex-col gap-2 rounded-2xl px-3 py-2 shadow-sm ${
                            message.isOutgoing
                              ? "bg-primary text-primary-foreground"
                              : "bg-muted"
                          }`}
                        >
                          {selectedContact.isGroup && (
                            <span className={`text-xs font-semibold ${
                              message.isOutgoing
                                ? "text-primary-foreground/80"
                                : "text-muted-foreground"
                            }`}
                            >
                              {message.isOutgoing ? 'Você' : message.from_user_name || 'Participante'}
                            </span>
                          )}
                          <p className="text-sm leading-relaxed whitespace-pre-wrap break-words">
                            {message.content}
                          </p>
                          <div className={`flex items-center text-xs opacity-70 ${
                            message.isOutgoing ? "justify-end" : "justify-start"
                          }`}>
                            <span>{formatTime(message.timestamp)}</span>
                          </div>
                        </div>
                      </div>
                    ))}
                    <div ref={messagesEndRef} />
                  </div>
                </ScrollArea>
              </div>

              {/* Input de Mensagem */}
              <div className="p-4 border-t bg-background flex-shrink-0">
                <div className="flex gap-2">
                  <Input
                    placeholder="Digite sua mensagem..."
                    value={newMessage}
                    onChange={(e) => setNewMessage(e.target.value)}
                    onKeyDown={(e) => {
                      if (e.key === 'Enter' && !e.shiftKey) {
                        e.preventDefault();
                        sendMessage();
                      }
                    }}
                    className="flex-1"
                    disabled={isSending}
                  />
                  <Button
                    onClick={sendMessage}
                    size="icon"
                    disabled={!newMessage.trim() || isSending}
                  >
                    <Send className="h-4 w-4" />
                  </Button>
                </div>
              </div>
            </div>
          </>
        ) : (
          <CardContent className="flex items-center justify-center h-full">
            <div className="text-center text-muted-foreground">
              <MessageSquare className="h-16 w-16 mx-auto mb-4 opacity-50" />
              <h3 className="text-lg font-medium mb-2">Selecione um usuário</h3>
              <p className="hidden md:block">Escolha um usuário à esquerda para iniciar a conversa</p>

              {/* Botão mobile para abrir contatos */}
              <div className="md:hidden mt-6">
                <Sheet open={mobileContactsOpen} onOpenChange={setMobileContactsOpen}>
                  <SheetTrigger asChild>
                    <Button size="lg" className="w-full max-w-xs">
                      <MessageSquare className="mr-2 h-5 w-5" />
                      Ver Usuários
                      {totalUnread > 0 && (
                        <Badge variant="destructive" className="ml-2">
                          {totalUnread}
                        </Badge>
                      )}
                    </Button>
                  </SheetTrigger>
                  <SheetContent side="left" className="w-[320px] p-0">
                    <SheetHeader className="p-4 border-b">
                      <SheetTitle className="flex items-center gap-2">
                        <MessageSquare className="h-5 w-5" />
                        Chat Interno
                        {totalUnread > 0 && (
                          <Badge variant="destructive" className="ml-auto">
                            {totalUnread}
                          </Badge>
                        )}
                      </SheetTitle>
                      <div className="relative mt-3">
                        <Search className="absolute left-2 top-2.5 h-4 w-4 text-muted-foreground" />
                        <Input
                          placeholder="Buscar usuários..."
                          value={searchTerm}
                          onChange={(e) => setSearchTerm(e.target.value)}
                          className="pl-8"
                        />
                      </div>
                    </SheetHeader>
                    <ScrollArea className="h-[calc(100vh-140px)]">
                      {filteredContacts.map((contact) => (
                        <div
                          key={contact.id}
                          className="p-4 border-b cursor-pointer hover:bg-muted/50 transition-colors"
                          onClick={() => handleContactSelect(contact)}
                        >
                          <div className="flex items-start gap-3">
                            <Avatar className="h-10 w-10">
                              <AvatarFallback>
                                {contact.name.split(" ").map(n => n[0]).join("").slice(0, 2)}
                              </AvatarFallback>
                            </Avatar>
                            <div className="flex-1 min-w-0">
                              <div className="flex items-center gap-2">
                                <h4 className="font-medium">{contact.name}</h4>
                                {contact.unreadCount > 0 && (
                                  <Badge variant="destructive" className="text-xs">
                                    {contact.unreadCount}
                                  </Badge>
                                )}
                              </div>
                              <p className="text-xs text-muted-foreground">
                                {contact.isGroup ? 'Canal geral' : getRoleLabel(contact.role as any)}
                              </p>
                            </div>
                          </div>
                        </div>
                      ))}
                    </ScrollArea>
                  </SheetContent>
                </Sheet>
              </div>
            </div>
          </CardContent>
        )}
      </Card>
    </div>
  );
}<|MERGE_RESOLUTION|>--- conflicted
+++ resolved
@@ -44,39 +44,14 @@
   };
 
   const loadMessages = useCallback(async (contact: InternalContact) => {
-<<<<<<< HEAD
-    if (!contact) {
-      return;
-    }
-
-    const currentUserId = user?.id;
-    const isGroupChat = contact.isGroup || contact.id === GENERAL_CHAT_ID;
-=======
+
 
     if (!user) return;
->>>>>>> eb0021e8
+
 
 
     try {
-<<<<<<< HEAD
-      if (isGroupChat) {
-        const { data, error } = await supabase
-          .from('group_messages')
-          .select('id, message, created_at, user_id, user_name')
-          .order('created_at', { ascending: true });
-
-        if (error) {
-          throw error;
-        }
-
-        const groupMessages: InternalMessage[] = (data ?? []).map((msg) => ({
-          id: msg.id,
-          content: msg.message,
-          timestamp: msg.created_at,
-          isOutgoing: currentUserId ? msg.user_id === currentUserId : false,
-          from_user_name: msg.user_name || "",
-          to_user_name: contact.name,
-=======
+
       if (contact.isGroup) {
         const { data, error } = await supabase
           .from('group_messages')
@@ -96,36 +71,21 @@
           from_user_name: msg.user_name,
 
           to_user_name: "Chat Geral",
->>>>>>> eb0021e8
+
         }));
 
         setMessages(groupMessages);
         return;
       }
 
-<<<<<<< HEAD
-      if (!currentUserId) {
-        console.warn('Usuário não disponível para carregar mensagens privadas.');
-        return;
-      }
-
-      const orFilter = [
-        `and(from_user_id.eq.${currentUserId},to_user_id.eq.${contact.id})`,
-        `and(from_user_id.eq.${contact.id},to_user_id.eq.${currentUserId})`,
-      ].join(',');
-
-      const { data, error } = await supabase
-        .from('messages')
-        .select('id, message, created_at, from_user_id, to_user_id, from_user_name, to_user_name, viewed_at')
-        .or(orFilter)
-=======
+
 
       const { data, error } = await supabase
         .from('messages')
         .select('*')
         .or(`and(from_user_id.eq.${user.id},to_user_id.eq.${contact.id}),and(from_user_id.eq.${contact.id},to_user_id.eq.${user.id})`)
 
->>>>>>> eb0021e8
+
         .order('created_at', { ascending: true });
 
       if (error) {
@@ -211,20 +171,7 @@
     }
   };
 
-<<<<<<< HEAD
-  const handleContactSelect = useCallback((contact: InternalContact) => {
-    setSelectedContact(contact);
-    setNewMessage("");
-    setMobileContactsOpen(false);
-    setMessages([]);
-  }, []);
-
-  useEffect(() => {
-    if (selectedContact) {
-      loadMessages(selectedContact);
-    }
-  }, [selectedContact, loadMessages]);
-=======
+
   const handleContactSelect = useCallback(async (contact: InternalContact) => {
     setSelectedContact(contact);
     setNewMessage("");
@@ -233,7 +180,7 @@
 
     await loadMessages(contact);
   }, [loadMessages]);
->>>>>>> eb0021e8
+
 
   // Realtime updates
   useEffect(() => {
