--- conflicted
+++ resolved
@@ -86,10 +86,7 @@
                 lastMessage: lastMessage?.message || '',
                 lastMessageTime: lastMessage?.created_at || '',
                 isOnline: Math.random() > 0.5, // TODO: Implementar status real
-<<<<<<< HEAD
-                isGroup: false,
-=======
->>>>>>> eb0021e8
+
               } as InternalContact;
             })
           )
