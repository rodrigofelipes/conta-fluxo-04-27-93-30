--- conflicted
+++ resolved
@@ -158,15 +158,7 @@
       const timeEntries = (timeEntriesResult.data || []) as TimeEntryData[];
       const activeTimers = activeTimersResult.data || [];
       const completedPhases = completedPhasesResult.data || [];
-<<<<<<< HEAD
-      const allPhases = allPhasesResult.data || [];
-      const relevantPhases = allPhases.filter(phase => {
-        const executedHours = phase.executed_hours ?? 0;
-        return phase.status === 'completed' || executedHours > 0;
-      });
-=======
       const allPhases = (allPhasesResult.data || []) as PhaseData[];
->>>>>>> 888e86e2
       const projectDocuments = documentsResult.data || [];
       const meetings = meetingsResult.data || [];
       const clientDocuments = clientDocumentsResult.data || [];
@@ -216,20 +208,6 @@
 
       // Calcular eficiência por usuário (baseado em horas planejadas vs executadas)
       const efficiencyByUser = new Map<string, { total: number; count: number }>();
-<<<<<<< HEAD
-      relevantPhases.forEach(phase => {
-        if (phase.assigned_to && phase.allocated_hours > 0) {
-          const profile = profiles.find(p => p.id === phase.assigned_to);
-          if (profile) {
-            const executedHours = phase.executed_hours ?? 0;
-            if (executedHours <= 0) {
-              return;
-            }
-
-            const allocatedHours = phase.allocated_hours;
-            const rawEfficiency = (allocatedHours / executedHours) * 100;
-            const phaseEfficiency = Math.min(100, rawEfficiency);
-=======
       allPhases.forEach(phase => {
         const allocatedHours = phase.allocated_hours || 0;
         if (phase.assigned_to && allocatedHours > 0) {
@@ -237,8 +215,6 @@
           if (profile) {
             const executedHours = phase.executed_hours || 0;
             const phaseEfficiency = Math.min(100, (allocatedHours / Math.max(executedHours, allocatedHours)) * 100);
->>>>>>> 888e86e2
-
             const currentEfficiency = efficiencyByUser.get(profile.user_id) || { total: 0, count: 0 };
             efficiencyByUser.set(profile.user_id, {
               total: currentEfficiency.total + phaseEfficiency,
